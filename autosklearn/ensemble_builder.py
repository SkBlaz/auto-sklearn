# -*- encoding: utf-8 -*-

import multiprocessing
import glob
import os
import re
import sys
import time
import warnings

import numpy as np
import pynisher

from autosklearn.constants import STRING_TO_TASK_TYPES, STRING_TO_METRIC, \
    BINARY_CLASSIFICATION, MULTICLASS_CLASSIFICATION, \
    MULTILABEL_CLASSIFICATION, CLASSIFICATION_TASKS, REGRESSION_TASKS, \
    BAC_METRIC, F1_METRIC
from autosklearn.evaluation.util import calculate_score
from autosklearn.util import StopWatch
from autosklearn.ensembles.ensemble_selection import EnsembleSelection
from autosklearn.util.logging_ import get_logger, setup_logger


class EnsembleBuilder(multiprocessing.Process):
    def __init__(self, backend, dataset_name, task_type, metric,
                 limit, ensemble_size=None, ensemble_nbest=None,
                 seed=1, shared_mode=False, max_iterations=-1, precision="32",
                 low_precision=True):
        super(EnsembleBuilder, self).__init__()

        self.backend = backend
        self.dataset_name = dataset_name
        self.task_type = task_type
        self.metric = metric
        self.limit = limit
        self.ensemble_size = ensemble_size
        self.ensemble_nbest = ensemble_nbest
        self.seed = seed
        self.shared_mode = shared_mode
        self.max_iterations = max_iterations
        self.precision = precision
        self.low_precision = low_precision

        logger_name = 'EnsembleBuilder(%d):%s' % (self.seed, self.dataset_name)
        self.logger = get_logger(logger_name)

    def run(self):
        buffer_time = 5
        time_left = self.limit - buffer_time
        safe_ensemble_script = pynisher.enforce_limits(
            wall_time_in_s=int(time_left), logger=self.logger)(self.main)
        safe_ensemble_script()

    def main(self):

        watch = StopWatch()
        watch.start_task('ensemble_builder')

        used_time = 0
        time_iter = 0
        index_run = 0
        num_iteration = 0
        current_num_models = 0
        last_hash = None
        current_hash = None

        dir_ensemble = os.path.join(self.backend.temporary_directory,
                                    '.auto-sklearn',
                                    'predictions_ensemble')
        dir_valid = os.path.join(self.backend.temporary_directory,
                                 '.auto-sklearn',
                                 'predictions_valid')
        dir_test = os.path.join(self.backend.temporary_directory,
                                '.auto-sklearn',
                                'predictions_test')
        paths_ = [dir_ensemble, dir_valid, dir_test]

        dir_ensemble_list_mtimes = []

        self.logger.debug('Starting main loop with %f seconds and %d iterations '
                          'left.' % (self.limit - used_time, num_iteration))
        while used_time < self.limit or (self.max_iterations > 0 and
                                         self.max_iterations >= num_iteration):
            num_iteration += 1
            self.logger.debug('Time left: %f', self.limit - used_time)
            self.logger.debug('Time last ensemble building: %f', time_iter)

            # Reload the ensemble targets every iteration, important, because cv may
            # update the ensemble targets in the cause of running auto-sklearn
            # TODO update cv in order to not need this any more!
            targets_ensemble = self.backend.load_targets_ensemble()

            # Load the predictions from the models
            exists = [os.path.isdir(dir_) for dir_ in paths_]
            if not exists[0]:  # all(exists):
                self.logger.debug('Prediction directory %s does not exist!' %
                              dir_ensemble)
                time.sleep(2)
                used_time = watch.wall_elapsed('ensemble_builder')
                continue

            if self.shared_mode is False:
                dir_ensemble_list = sorted(glob.glob(os.path.join(
                    dir_ensemble, 'predictions_ensemble_%s_*.npy' % self.seed)))
                if exists[1]:
                    dir_valid_list = sorted(glob.glob(os.path.join(
                        dir_valid, 'predictions_valid_%s_*.npy' % self.seed)))
                else:
                    dir_valid_list = []
                if exists[2]:
                    dir_test_list = sorted(glob.glob(os.path.join(
                        dir_test, 'predictions_test_%s_*.npy' % self.seed)))
                else:
                    dir_test_list = []
            else:
                dir_ensemble_list = sorted(os.listdir(dir_ensemble))
                dir_valid_list = sorted(os.listdir(dir_valid)) if exists[1] else []
                dir_test_list = sorted(os.listdir(dir_test)) if exists[2] else []

            # Check the modification times because predictions can be updated
            # over time!
            old_dir_ensemble_list_mtimes = dir_ensemble_list_mtimes
            dir_ensemble_list_mtimes = []
            # The ensemble dir can contain non-model files. We filter them and
            # use the following list instead
            dir_ensemble_model_files = []

            for dir_ensemble_file in dir_ensemble_list:
                if dir_ensemble_file.endswith("/"):
                    dir_ensemble_file = dir_ensemble_file[:-1]
                if not dir_ensemble_file.endswith(".npy"):
                    self.logger.info('Error loading file (not .npy): %s', dir_ensemble_file)
                    continue

                dir_ensemble_model_files.append(dir_ensemble_file)
                basename = os.path.basename(dir_ensemble_file)
                dir_ensemble_file = os.path.join(dir_ensemble, basename)
                mtime = os.path.getmtime(dir_ensemble_file)
                dir_ensemble_list_mtimes.append(mtime)

            if len(dir_ensemble_model_files) == 0:
                self.logger.debug('Directories are empty')
                time.sleep(2)
                used_time = watch.wall_elapsed('ensemble_builder')
                continue

            if len(dir_ensemble_model_files) <= current_num_models and \
                    old_dir_ensemble_list_mtimes == dir_ensemble_list_mtimes:
                self.logger.debug('Nothing has changed since the last time')
                time.sleep(2)
                used_time = watch.wall_elapsed('ensemble_builder')
                continue

            with warnings.catch_warnings():
                warnings.simplefilter('ignore')
                # TODO restructure time management in the ensemble builder,
                # what is the time of index_run actually needed for?
                watch.start_task('index_run' + str(index_run))
            watch.start_task('ensemble_iter_' + str(num_iteration))

            # List of num_runs (which are in the filename) which will be included
            #  later
            include_num_runs = []
            backup_num_runs = []
            model_and_automl_re = re.compile(r'_([0-9]*)_([0-9]*)\.npy$')
            if self.ensemble_nbest is not None:
                # Keeps track of the single scores of each model in our ensemble
                scores_nbest = []
                # The indices of the model that are currently in our ensemble
                indices_nbest = []
                # The names of the models
                model_names = []

            model_names_to_scores = dict()

            model_idx = 0
            for model_name in dir_ensemble_model_files:
                if model_name.endswith("/"):
                    model_name = model_name[:-1]
                basename = os.path.basename(model_name)

                try:
                    if self.precision is "16":
                        predictions = np.load(os.path.join(dir_ensemble, basename)).astype(dtype=np.float16)
                    elif self.precision is "32":
                        predictions = np.load(os.path.join(dir_ensemble, basename)).astype(dtype=np.float32)
                    elif self.precision is "64":
                        predictions = np.load(os.path.join(dir_ensemble, basename)).astype(dtype=np.float64)
                    else:
                        predictions = np.load(os.path.join(dir_ensemble, basename))

                    score = calculate_score(targets_ensemble, predictions,
                                            self.task_type, self.metric,
                                            predictions.shape[1])

                except Exception as e:
                    self.logger.warning('Error loading %s: %s - %s',
                                        basename, type(e), e)
                    score = -1

                model_names_to_scores[model_name] = score
                match = model_and_automl_re.search(model_name)
                automl_seed = int(match.group(1))
                num_run = int(match.group(2))

                if self.ensemble_nbest is not None:
                    if score <= 0.001:
                        self.logger.info('Model only predicts at random: ' +
                                         model_name + ' has score: ' + str(score))
                        backup_num_runs.append((automl_seed, num_run))
                    # If we have less models in our ensemble than ensemble_nbest add
                    # the current model if it is better than random
                    elif len(scores_nbest) < self.ensemble_nbest:
                        scores_nbest.append(score)
                        indices_nbest.append(model_idx)
                        include_num_runs.append((automl_seed, num_run))
                        model_names.append(model_name)
                    else:
                        # Take the worst performing model in our ensemble so far
                        idx = np.argmin(np.array([scores_nbest]))

                        # If the current model is better than the worst model in
                        # our ensemble replace it by the current model
                        if scores_nbest[idx] < score:
                            self.logger.info(
                                'Worst model in our ensemble: %s with score %f '
                                'will be replaced by model %s with score %f',
                                model_names[idx], scores_nbest[idx], model_name,
                                score)
                            # Exclude the old model
                            del scores_nbest[idx]
                            scores_nbest.append(score)
                            del include_num_runs[idx]
                            del indices_nbest[idx]
                            indices_nbest.append(model_idx)
                            include_num_runs.append((automl_seed, num_run))
                            del model_names[idx]
                            model_names.append(model_name)

                        # Otherwise exclude the current model from the ensemble
                        else:
                            # include_num_runs.append(True)
                            pass

                else:
                    # Load all predictions that are better than random
                    if score <= 0.001:
                        # include_num_runs.append(True)
                        self.logger.info('Model only predicts at random: ' +
                                         model_name + ' has score: ' +
                                         str(score))
                        backup_num_runs.append((automl_seed, num_run))
                    else:
                        include_num_runs.append((automl_seed, num_run))

                model_idx += 1

            # If there is no model better than random guessing, we have to use
            # all models which do random guessing
            if len(include_num_runs) == 0:
                include_num_runs = backup_num_runs

            indices_to_model_names = dict()
            indices_to_run_num = dict()
            for i, model_name in enumerate(dir_ensemble_model_files):
                match = model_and_automl_re.search(model_name)
                automl_seed = int(match.group(1))
                num_run = int(match.group(2))
                if (automl_seed, num_run) in include_num_runs:
                    num_indices = len(indices_to_model_names)
                    indices_to_model_names[num_indices] = model_name
                    indices_to_run_num[num_indices] = (automl_seed, num_run)

            try:
                all_predictions_train, all_predictions_valid, all_predictions_test =\
                    self.get_all_predictions(dir_ensemble,
                                             dir_ensemble_model_files,
                                             dir_valid, dir_valid_list,
                                             dir_test, dir_test_list,
                                             include_num_runs,
                                             model_and_automl_re,
                                             self.precision)
            except IOError:
                self.logger.error('Could not load the predictions.')
                continue

            if len(include_num_runs) == 0:
                self.logger.error('All models do just random guessing')
                time.sleep(2)
                continue

            else:
                ensemble = EnsembleSelection(ensemble_size=self.ensemble_size,
                                             task_type=self.task_type,
                                             metric=self.metric)

                try:
                    ensemble.fit(all_predictions_train, targets_ensemble,
                                 include_num_runs)
                    self.logger.info(ensemble)

                except ValueError as e:
                    self.logger.error('Caught ValueError: ' + str(e))
                    used_time = watch.wall_elapsed('ensemble_builder')
                    time.sleep(2)
                    continue
                except IndexError as e:
                    self.logger.error('Caught IndexError: ' + str(e))
                    used_time = watch.wall_elapsed('ensemble_builder')
                    time.sleep(2)
                    continue
                except Exception as e:
                    self.logger.error('Caught error! %s', str(e))
                    used_time = watch.wall_elapsed('ensemble_builder')
                    time.sleep(2)
                    continue

                # Output the score
                self.logger.info('Training performance: %f' % ensemble.train_score_)

                self.logger.info('Building the ensemble took %f seconds' %
                            watch.wall_elapsed('ensemble_iter_' + str(num_iteration)))

            # Set this variable here to avoid re-running the ensemble builder
            # every two seconds in case the ensemble did not change
            current_num_models = len(dir_ensemble_model_files)

            ensemble_predictions = ensemble.predict(all_predictions_train)
            if sys.version_info[0] == 2:
                ensemble_predictions.flags.writeable = False
                current_hash = hash(ensemble_predictions.data)
            else:
                current_hash = hash(ensemble_predictions.data.tobytes())

            # Only output a new ensemble and new predictions if the output of the
            # ensemble would actually change!
            # TODO this is neither safe (collisions, tests only with the ensemble
            #  prediction, but not the ensemble), implement a hash function for
            # each possible ensemble builder.
            if last_hash is not None:
                if current_hash == last_hash:
                    self.logger.info('Ensemble output did not change.')
                    time.sleep(2)
                    continue
                else:
                    last_hash = current_hash
            else:
                last_hash = current_hash

            # Save the ensemble for later use in the main auto-sklearn module!
            self.backend.save_ensemble(ensemble, index_run, self.seed)

            # Save predictions for valid and test data set
            if len(dir_valid_list) == len(dir_ensemble_model_files):
                all_predictions_valid = np.array(all_predictions_valid)
                ensemble_predictions_valid = ensemble.predict(all_predictions_valid)
                if self.task_type == BINARY_CLASSIFICATION:
                    ensemble_predictions_valid = ensemble_predictions_valid[:, 1]
                if self.low_precision:
                    if self.task_type in [BINARY_CLASSIFICATION, MULTICLASS_CLASSIFICATION, MULTILABEL_CLASSIFICATION]:
                        ensemble_predictions_valid[ensemble_predictions_valid < 1e-4] = 0.
                    if self.metric in [BAC_METRIC, F1_METRIC]:
                        bin_array = np.zeros(ensemble_predictions_valid.shape, dtype=np.int32)
                        if (self.task_type != MULTICLASS_CLASSIFICATION) or (
                            ensemble_predictions_valid.shape[1] == 1):
                            bin_array[ensemble_predictions_valid >= 0.5] = 1
                        else:
                            sample_num = ensemble_predictions_valid.shape[0]
                            for i in range(sample_num):
                                j = np.argmax(ensemble_predictions_valid[i, :])
                                bin_array[i, j] = 1
                        ensemble_predictions_valid = bin_array
                    if self.task_type in CLASSIFICATION_TASKS:
                        if ensemble_predictions_valid.size < (20000 * 20):
                            precision = 3
                        else:
                            precision = 2
                    else:
                        if ensemble_predictions_valid.size > 1000000:
                            precision = 4
                        else:
                            # File size maximally 2.1MB
                            precision = 6

                self.backend.save_predictions_as_txt(ensemble_predictions_valid,
                                                'valid', index_run, prefix=self.dataset_name,
                                                precision=precision)
            else:
                self.logger.info('Could not find as many validation set predictions (%d)'
                             'as ensemble predictions (%d)!.',
                            len(dir_valid_list), len(dir_ensemble_model_files))

            del all_predictions_valid

            if len(dir_test_list) == len(dir_ensemble_model_files):
                all_predictions_test = np.array(all_predictions_test)
                ensemble_predictions_test = ensemble.predict(all_predictions_test)
                if self.task_type == BINARY_CLASSIFICATION:
                    ensemble_predictions_test = ensemble_predictions_test[:, 1]
                if self.low_precision:
                    if self.task_type in [BINARY_CLASSIFICATION, MULTICLASS_CLASSIFICATION, MULTILABEL_CLASSIFICATION]:
                        ensemble_predictions_test[ensemble_predictions_test < 1e-4] = 0.
                    if self.metric in [BAC_METRIC, F1_METRIC]:
                        bin_array = np.zeros(ensemble_predictions_test.shape,
                                             dtype=np.int32)
                        if (self.task_type != MULTICLASS_CLASSIFICATION) or (
                                    ensemble_predictions_test.shape[1] == 1):
                            bin_array[ensemble_predictions_test >= 0.5] = 1
                        else:
                            sample_num = ensemble_predictions_test.shape[0]
                            for i in range(sample_num):
                                j = np.argmax(ensemble_predictions_test[i, :])
                                bin_array[i, j] = 1
                        ensemble_predictions_test = bin_array
                    if self.task_type in CLASSIFICATION_TASKS:
                        if ensemble_predictions_test.size < (20000 * 20):
                            precision = 3
                        else:
                            precision = 2
                    else:
                        if ensemble_predictions_test.size > 1000000:
                            precision = 4
                        else:
                            precision = 6

<<<<<<< HEAD
                self.backend.save_predictions_as_txt(
                    ensemble_predictions_test, 'test', index_run,
                    prefix=self.dataset_name, precision=precision)
=======
                self.backend.save_predictions_as_txt(ensemble_predictions_test,
                                                     'test', index_run, prefix=self.dataset_name,
                                                     precision=precision)
>>>>>>> 4c797893
            else:
                self.logger.info('Could not find as many test set predictions (%d) as '
                             'ensemble predictions (%d)!',
                            len(dir_test_list), len(dir_ensemble_model_files))

            del all_predictions_test

            current_num_models = len(dir_ensemble_model_files)
            watch.stop_task('index_run' + str(index_run))
            time_iter = watch.get_wall_dur('index_run' + str(index_run))
            used_time = watch.wall_elapsed('ensemble_builder')
            index_run += 1
        return

    def get_predictions(self, dir_path, dir_path_list, include_num_runs,
                        model_and_automl_re, precision="32"):
        result = []

        for i, model_name in enumerate(dir_path_list):
            match = model_and_automl_re.search(model_name)
            automl_seed = int(match.group(1))
            num_run = int(match.group(2))

            if model_name.endswith("/"):
                model_name = model_name[:-1]
            basename = os.path.basename(model_name)

            if (automl_seed, num_run) in include_num_runs:
                if precision == "16":
                    predictions = np.load(os.path.join(dir_path, basename)).astype(
                        dtype=np.float16)
                elif precision == "32":
                    predictions = np.load(os.path.join(dir_path, basename)).astype(
                        dtype=np.float32)
                elif precision == "64":
                    predictions = np.load(os.path.join(dir_path, basename)).astype(
                        dtype=np.float64)
                else:
                    predictions = np.load(os.path.join(dir_path, basename))
                result.append(predictions)
        return result


    def get_all_predictions(self, dir_train, dir_train_list,
                            dir_valid, dir_valid_list,
                            dir_test, dir_test_list,
                            include_num_runs,
                            model_and_automl_re, precision="32"):
        train_pred = self.get_predictions(dir_train, dir_train_list,
                                          include_num_runs,
                                          model_and_automl_re, precision)
        valid_pred = self.get_predictions(dir_valid, dir_valid_list,
                                          include_num_runs,
                                          model_and_automl_re, precision)
        test_pred = self.get_predictions(dir_test, dir_test_list,
                                         include_num_runs,
                                         model_and_automl_re, precision)
        return train_pred, valid_pred, test_pred<|MERGE_RESOLUTION|>--- conflicted
+++ resolved
@@ -16,7 +16,7 @@
     MULTILABEL_CLASSIFICATION, CLASSIFICATION_TASKS, REGRESSION_TASKS, \
     BAC_METRIC, F1_METRIC
 from autosklearn.evaluation.util import calculate_score
-from autosklearn.util import StopWatch
+from autosklearn.util import StopWatch, Backend
 from autosklearn.ensembles.ensemble_selection import EnsembleSelection
 from autosklearn.util.logging_ import get_logger, setup_logger
 
@@ -423,15 +423,9 @@
                         else:
                             precision = 6
 
-<<<<<<< HEAD
-                self.backend.save_predictions_as_txt(
-                    ensemble_predictions_test, 'test', index_run,
-                    prefix=self.dataset_name, precision=precision)
-=======
                 self.backend.save_predictions_as_txt(ensemble_predictions_test,
                                                      'test', index_run, prefix=self.dataset_name,
                                                      precision=precision)
->>>>>>> 4c797893
             else:
                 self.logger.info('Could not find as many test set predictions (%d) as '
                              'ensemble predictions (%d)!',
