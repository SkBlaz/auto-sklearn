# -*- encoding: utf-8 -*-
import os
import random

import numpy as np
import six

import autosklearn.automl
from autosklearn.constants import *
from autosklearn.util.backend import create
from sklearn.base import BaseEstimator


class AutoMLDecorator(object):

    def __init__(self, automl):
        self._automl = automl

    def fit(self, *args, **kwargs):
        self._automl.fit(*args, **kwargs)

    def refit(self, X, y):
        return self._automl.refit(X, y)

    def fit_ensemble(self, task=None, metric=None, precision='32',
                     dataset_name=None, ensemble_nbest=None,
                     ensemble_size=None):
        return self._automl.fit_ensemble(task, metric, precision,
                                         dataset_name, ensemble_nbest,
                                         ensemble_size)

    def predict(self, X):
        return self._automl.predict(X)

    def score(self, X, y):
        return self._automl.score(X, y)

    def show_models(self):
        return self._automl.show_models()


class AutoSklearnEstimator(AutoMLDecorator, BaseEstimator):

    def __init__(self,
                 time_left_for_this_task=3600,
                 per_run_time_limit=360,
                 initial_configurations_via_metalearning=25,
                 ensemble_size=50,
                 ensemble_nbest=50,
                 seed=1,
                 ml_memory_limit=3000,
                 include_estimators=None,
                 include_preprocessors=None,
                 resampling_strategy='holdout',
                 resampling_strategy_arguments=None,
                 tmp_folder=None,
                 output_folder=None,
                 delete_tmp_folder_after_terminate=True,
                 delete_output_folder_after_terminate=True,
                 shared_mode=False):
        """This class implements the classification task.

        Parameters
        ----------
        time_left_for_this_task : int, optional (default=3600)
            Time limit in seconds for the search for appropriate classification
            models. By increasing this value, *auto-sklearn* will find better
            configurations.

        per_run_time_limit : int, optional (default=360)
            Time limit for a single call to machine learning model.

        initial_configurations_via_metalearning : int, optional (default=25)

        ensemble_size : int, optional (default=50)

        ensemble_nbest : int, optional (default=50)

        seed : int, optional (default=1)

        ml_memory_limit : int, optional (3000)
            Memory limit for the machine learning algorithm. If the machine
            learning algorithm allocates tries to allocate more memory,
            its evaluation will be stopped.

        include_estimators : dict, optional (None)
            If None all possible estimators are used. Otherwise specifies set of
            estimators to use

        include_preprocessors : dict, optional (None)
            If None all possible preprocessors are used. Otherwise specifies set of
            preprocessors to use

        resampling_strategy : string, optional ('holdout')
            how to to handle overfitting, might need 'resampling_strategy_arguments'

            * 'holdout': 66:33 (train:test) split
            * 'holdout-iterative-fit':  66:33 (train:test) split, calls iterative
              fit where possible
            * 'cv': crossvalidation, requires 'folds'
            * 'nested-cv': crossvalidation, requires 'outer-folds, 'inner-folds'
            * 'partial-cv': crossvalidation, requires 'folds' , calls
              iterative fit where possible

        resampling_strategy_arguments : dict, optional if 'holdout' (None)
            Additional arguments for resampling_strategy
            * 'holdout': None
            * 'holdout-iterative-fit':  None
            * 'cv': {'folds': int}
            * 'nested-cv': {'outer_folds': int, 'inner_folds'
            * 'partial-cv': {'folds': int}

        tmp_folder : string, optional (None)
            folder to store configuration output, if None automatically use
            /tmp/autosklearn_tmp_$pid_$random_number

        output_folder : string, optional (None)
            folder to store trained models, if None automatically use
            /tmp/autosklearn_output_$pid_$random_number

        delete_tmp_folder_after_terminate: string, optional (True)
            remove tmp_folder, when finished. If tmp_folder is None
            tmp_dir will always be deleted

        delete_output_folder_after_terminate: bool, optional (True)
            remove output_folder, when finished. If output_folder is None
            output_dir will always be deleted

        shared_mode: bool, optional (False)
            run smac in shared-model-node. This only works if arguments
            tmp_folder and output_folder are given and sets both
            delete_tmp_folder_after_terminate and
            delete_output_folder_after_terminate to False.

        """
        self.time_left_for_this_task = time_left_for_this_task
        self.per_run_time_limit = per_run_time_limit
        self.initial_configurations_via_metalearning = initial_configurations_via_metalearning
        self.ensemble_size = ensemble_size
        self.ensemble_nbest = ensemble_nbest
        self.seed = seed
        self.ml_memory_limit = ml_memory_limit
        self.include_estimators = include_estimators
        self.include_preprocessors = include_preprocessors
        self.resampling_strategy = resampling_strategy
        self.resampling_strategy_arguments = resampling_strategy_arguments
        self.tmp_folder = tmp_folder
        self.output_folder = output_folder
        self.delete_tmp_folder_after_terminate = delete_tmp_folder_after_terminate
        self.delete_output_folder_after_terminate = delete_output_folder_after_terminate
        self.shared_mode = shared_mode
        super(AutoSklearnEstimator, self).__init__(None)


    @property
    def _automl(self):
        if not self.__automl:
            self.__automl = self._build_automl()

        return self.__automl

    @_automl.setter
    def _automl(self, automl):
        self.__automl = automl

    def _build_automl(self):
        if self.shared_mode:
            self.delete_output_folder_after_terminate = False
            self.delete_tmp_folder_after_terminate = False
            if self.tmp_folder is None:
                raise ValueError("If shared_mode == True tmp_folder must not "
                                 "be None.")
            if self.output_folder is None:
                raise ValueError("If shared_mode == True output_folder must "
                                 "not be None.")

        backend = create(temporary_directory=self.tmp_folder,
                         output_directory=self.output_folder,
                         delete_tmp_folder_after_terminate=self.delete_tmp_folder_after_terminate,
                         delete_output_folder_after_terminate=self.delete_output_folder_after_terminate)
        automl = autosklearn.automl.AutoML(
            backend=backend,
            time_left_for_this_task=self.time_left_for_this_task,
            per_run_time_limit=self.per_run_time_limit,
            log_dir=backend.temporary_directory,
            initial_configurations_via_metalearning=
            self.initial_configurations_via_metalearning,
            ensemble_size=self.ensemble_size,
            ensemble_nbest=self.ensemble_nbest,
            seed=self.seed,
            ml_memory_limit=self.ml_memory_limit,
            include_estimators=self.include_estimators,
            include_preprocessors=self.include_preprocessors,
            resampling_strategy=self.resampling_strategy,
            resampling_strategy_arguments=self.resampling_strategy_arguments,
            delete_tmp_folder_after_terminate=self.delete_tmp_folder_after_terminate,
            delete_output_folder_after_terminate=
            self.delete_output_folder_after_terminate,
            shared_mode=self.shared_mode)

        return automl

    def fit(self, *args, **kwargs):
        self._automl = self._build_automl()
        super(AutoSklearnEstimator, self).fit(*args, **kwargs)

    def fit_ensemble(self, task=None, metric=None, precision='32',
                     dataset_name=None, ensemble_nbest=None,
                     ensemble_size=None):
        self._automl = self._build_automl()
        return self._automl.fit_ensemble(task, metric, precision,
                                         dataset_name, ensemble_nbest,
                                         ensemble_size)


class AutoSklearnClassifier(AutoSklearnEstimator):

    def _build_automl(self):
        automl = super(AutoSklearnClassifier, self)._build_automl()
        return AutoMLClassifier(automl)

    def fit(self, X, y,
            metric='acc_metric',
            feat_type=None,
            dataset_name=None):
        return super(AutoSklearnClassifier, self).fit(X, y, metric, feat_type, dataset_name)


class AutoSklearnRegressor(AutoSklearnEstimator):

    def _build_automl(self):
        automl = super(AutoSklearnRegressor, self)._build_automl()
        return AutoMLRegressor(automl)

    def fit(self, X, y,
            metric='r2_metric',
            feat_type=None,
            dataset_name=None):
        return super(AutoSklearnRegressor, self).fit(X, y, metric, feat_type, dataset_name)


class AutoMLClassifier(AutoMLDecorator):

    def __init__(self, automl):
        self._classes = []
        self._n_classes = []
        self._n_outputs = 0

        super(AutoMLClassifier, self).__init__(automl)

    def fit(self, X, y,
            metric='acc_metric',
            feat_type=None,
            dataset_name=None,
            ):
        """Fit *autosklearn* to given training set (X, y).

        Parameters
        ----------

        X : array-like or sparse matrix of shape = [n_samples, n_features]
            The training input samples.

        y : array-like, shape = [n_samples] or [n_samples, n_outputs]
            The target classes.

        metric : str, optional (default='acc_metric')
            The metric to optimize for. Can be one of: ['acc_metric',
            'auc_metric', 'bac_metric', 'f1_metric', 'pac_metric']. A
            description of the metrics can be found in `the paper describing
            the AutoML Challenge
            <http://www.causality.inf.ethz.ch/AutoML/automl_ijcnn15.pdf>`_.

        feat_type : list, optional (default=None)
            List of str of `len(X.shape[1])` describing the attribute type.
            Possible types are `Categorical` and `Numerical`. `Categorical`
            attributes will be automatically One-Hot encoded.

        dataset_name : str, optional (default=None)
            Create nicer output. If None, a string will be determined by the
            md5 hash of the dataset.

        Returns
        -------
        self

        """
        # Fit is supposed to be idempotent!

        # But not if we use share_mode:

        y = np.atleast_1d(y)

        if y.ndim == 1:
            # reshape is necessary to preserve the data contiguity against vs
            # [:, np.newaxis] that does not.
            y = np.reshape(y, (-1, 1))

        self._n_outputs = y.shape[1]

        y = np.copy(y)

        self._classes = []
        self._n_classes = []

        for k in six.moves.range(self._n_outputs):
            classes_k, y[:, k] = np.unique(y[:, k], return_inverse=True)
            self._classes.append(classes_k)
            self._n_classes.append(classes_k.shape[0])

        self._n_classes = np.array(self._n_classes, dtype=np.int)

        if self._n_outputs > 1:
            task = MULTILABEL_CLASSIFICATION
        else:
            if len(self._classes[0]) == 2:
                task = BINARY_CLASSIFICATION
            else:
                task = MULTICLASS_CLASSIFICATION

        # TODO: fix metafeatures calculation to allow this!
        if y.shape[1] == 1:
            y = y.flatten()

        return self._automl.fit(X, y, task, metric, feat_type, dataset_name)

    def predict(self, X):
        """Predict classes for X.

        Parameters
        ----------
        X : array-like or sparse matrix of shape = [n_samples, n_features]

        Returns
        -------
        y : array of shape = [n_samples] or [n_samples, n_labels]
            The predicted classes.

        """
<<<<<<< HEAD
        probabilities = self.predict_proba(X)
        max_probability_index = np.argmax(probabilities, axis=1)

        return max_probability_index
=======
        predicted_indexes = super(AutoSklearnClassifier, self).predict(X)
        if self._n_outputs == 1:
            predicted_classes = self._classes[0].take(predicted_indexes)

            return predicted_classes
        else:
            n_samples = predicted_indexes.shape[0]
            predicted_classes = np.zeros((n_samples, self._n_outputs), dtype=object)

            for k in six.moves.range(self._n_outputs):
                output_predicted_indexes = predicted_indexes[:, k]
                predicted_classes[:, k] = self._classes[k].take(output_predicted_indexes)

            return predicted_classes
>>>>>>> 1c363e68

    def predict_proba(self, X):
        """Predict probabilities of classes for all samples X.

        Parameters
        ----------
        X : array-like or sparse matrix of shape = [n_samples, n_features]

        Returns
        -------
        y : array of shape = [n_samples, n_classes] or [n_samples, n_labels]
            The predicted class probabilities.
        """
        return self._automl.predict(X)


class AutoMLRegressor(AutoMLDecorator):

    def fit(self, X, y,
            metric='r2_metric',
            feat_type=None,
            dataset_name=None,
            ):
        return self._automl.fit(X, y, REGRESSION, metric, feat_type, dataset_name)<|MERGE_RESOLUTION|>--- conflicted
+++ resolved
@@ -337,27 +337,24 @@
             The predicted classes.
 
         """
-<<<<<<< HEAD
-        probabilities = self.predict_proba(X)
-        max_probability_index = np.argmax(probabilities, axis=1)
-
-        return max_probability_index
-=======
-        predicted_indexes = super(AutoSklearnClassifier, self).predict(X)
+        predicted_probabilities = self._automl.predict(X)
         if self._n_outputs == 1:
+            predicted_indexes = np.argmax(predicted_probabilities, axis=1)
             predicted_classes = self._classes[0].take(predicted_indexes)
 
             return predicted_classes
         else:
-            n_samples = predicted_indexes.shape[0]
+            argmax_v = np.vectorize(np.argmax, otypes=[int])
+            predicted_indexes = argmax_v(predicted_probabilities)
+            #predicted_indexes = np.argmax(predicted_probabilities, axis=1)
+            n_samples = predicted_probabilities.shape[0]
             predicted_classes = np.zeros((n_samples, self._n_outputs), dtype=object)
 
             for k in six.moves.range(self._n_outputs):
-                output_predicted_indexes = predicted_indexes[:, k]
+                output_predicted_indexes = predicted_indexes[:, k].reshape(-1)
                 predicted_classes[:, k] = self._classes[k].take(output_predicted_indexes)
 
             return predicted_classes
->>>>>>> 1c363e68
 
     def predict_proba(self, X):
         """Predict probabilities of classes for all samples X.
