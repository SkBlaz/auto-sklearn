--- conflicted
+++ resolved
@@ -199,15 +199,10 @@
 
         iteration = 2
         while not self.configuration_fully_fitted():
-<<<<<<< HEAD
             n_iter = int(2**iteration / 2)
             self.iterative_fit(
                 X, y, n_iter=n_iter, refit=False, sample_weight=sample_weight
             )
-=======
-            n_iter = int(2 ** iteration / 2)
-            self.iterative_fit(X, y, n_iter=n_iter, refit=False, sample_weight=sample_weight)
->>>>>>> b2ac331c
             iteration += 1
 
         return self
