--- conflicted
+++ resolved
@@ -248,181 +248,6 @@
                                          max_mem = max_mem)
         self.metric = self.datamanager.info['metric']
         self.task = self.datamanager.info['task']
-<<<<<<< HEAD
-        
-    def collect_additional_subset_defaults(self):
-        default_configs = []
-        # == set default configurations
-        # first enqueue the default configuration from our config space
-        if self.datamanager.info["task"] in CLASSIFICATION_TASKS:
-            config_dict = {'balancing:strategy': 'weighting',
-                           'classifier:__choice__': 'sgd',
-                           'classifier:sgd:loss': 'hinge',
-                           'classifier:sgd:penalty': 'l2',
-                           'classifier:sgd:alpha': 0.0001,
-                           'classifier:sgd:fit_intercept': 'True',
-                           'classifier:sgd:n_iter': 5,
-                           'classifier:sgd:learning_rate': 'optimal',
-                           'classifier:sgd:eta0': 0.01,
-                           'classifier:sgd:average': 'True',
-                           'imputation:strategy': 'mean',
-                           'one_hot_encoding:use_minimum_fraction': 'True',
-                           'one_hot_encoding:minimum_fraction': 0.1,
-                           'preprocessor:__choice__': 'no_preprocessing',
-                           'rescaling:__choice__': 'minmax'}
-            try:
-                config = Configuration(self.config_space, config_dict)
-                default_configs.append(config)
-            except ValueError as e:
-                self.logger.warning("Second default configurations %s cannot"
-                                    " be evaluated because of %s" %
-                                    (config_dict, e))
-
-            if self.datamanager.info["is_sparse"]:
-                config_dict = {'classifier:__choice__': 'extra_trees',
-                               'classifier:extra_trees:bootstrap': 'False',
-                               'classifier:extra_trees:criterion': 'gini',
-                               'classifier:extra_trees:max_depth': 'None',
-                               'classifier:extra_trees:max_features': 1.0,
-                               'classifier:extra_trees:min_samples_leaf': 5,
-                               'classifier:extra_trees:min_samples_split': 5,
-                               'classifier:extra_trees:min_weight_fraction_leaf': 0.0,
-                               'classifier:extra_trees:n_estimators': 100,
-                               'balancing:strategy': 'weighting',
-                               'imputation:strategy': 'mean',
-                               'one_hot_encoding:use_minimum_fraction': 'True',
-                               'one_hot_encoding:minimum_fraction': 0.1,
-                               'preprocessor:__choice__': 'truncatedSVD',
-                               'preprocessor:truncatedSVD:target_dim': 20,
-                               'rescaling:__choice__': 'minmax'}
-            else:
-                n_data_points = self.datamanager.data['X_train'].shape[0]
-                percentile = 20. / n_data_points
-                percentile = max(percentile, 2.)
-
-                config_dict = {'classifier:__choice__': 'extra_trees',
-                               'classifier:extra_trees:bootstrap': 'False',
-                               'classifier:extra_trees:criterion': 'gini',
-                               'classifier:extra_trees:max_depth': 'None',
-                               'classifier:extra_trees:max_features': 1.0,
-                               'classifier:extra_trees:min_samples_leaf': 5,
-                               'classifier:extra_trees:min_samples_split': 5,
-                               'classifier:extra_trees:min_weight_fraction_leaf': 0.0,
-                               'classifier:extra_trees:n_estimators': 100,
-                               'balancing:strategy': 'weighting',
-                               'imputation:strategy': 'mean',
-                               'one_hot_encoding:use_minimum_fraction': 'True',
-                               'one_hot_encoding:minimum_fraction': 0.1,
-                               'preprocessor:__choice__': 'select_percentile_classification',
-                               'preprocessor:select_percentile_classification:percentile': percentile,
-                               'preprocessor:select_percentile_classification:score_func': 'chi2',
-                               'rescaling:__choice__': 'minmax'}
-
-            try:
-                config = Configuration(self.config_space, config_dict)
-                default_configs.append(config)
-            except ValueError as e:
-                self.logger.warning("Third default configurations %s cannot"
-                                    " be evaluated because of %s" %
-                                    (config_dict, e))
-
-            if self.datamanager.info["is_sparse"]:
-                config_dict = {'balancing:strategy': 'weighting',
-                               'classifier:__choice__': 'multinomial_nb',
-                               'classifier:multinomial_nb:alpha': 1.0,
-                               'classifier:multinomial_nb:fit_prior': 'True',
-                               'imputation:strategy': 'mean',
-                               'one_hot_encoding:use_minimum_fraction': 'True',
-                               'one_hot_encoding:minimum_fraction': 0.1,
-                               'preprocessor:__choice__': 'no_preprocessing',
-                               'rescaling:__choice__': 'none'}
-            else:
-                config_dict = {'balancing:strategy': 'weighting',
-                               'classifier:__choice__': 'gaussian_nb',
-                               'imputation:strategy': 'mean',
-                               'one_hot_encoding:use_minimum_fraction': 'True',
-                               'one_hot_encoding:minimum_fraction': 0.1,
-                               'preprocessor:__choice__': 'no_preprocessing',
-                               'rescaling:__choice__': 'standardize'}
-            try:
-                config = Configuration(self.config_space, config_dict)
-                default_configs.append(config)
-            except ValueError as e:
-                self.logger.warning("Forth default configurations %s cannot"
-                                    " be evaluated because of %s" %
-                                    (config_dict, e))
-
-        elif self.datamanager.info["task"] in REGRESSION_TASKS:
-            config_dict = {'regressor:__choice__': 'sgd',
-                           'regressor:sgd:loss': 'squared_loss',
-                           'regressor:sgd:penalty': 'l2',
-                           'regressor:sgd:alpha': 0.0001,
-                           'regressor:sgd:fit_intercept': 'True',
-                           'regressor:sgd:n_iter': 5,
-                           'regressor:sgd:learning_rate': 'optimal',
-                           'regressor:sgd:eta0': 0.01,
-                           'regressor:sgd:average': 'True',
-                           'imputation:strategy': 'mean',
-                           'one_hot_encoding:use_minimum_fraction': 'True',
-                           'one_hot_encoding:minimum_fraction': 0.1,
-                           'preprocessor:__choice__': 'no_preprocessing',
-                           'rescaling:__choice__': 'minmax'}
-            try:
-                config = Configuration(self.config_space, config_dict)
-                default_configs.append(config)
-            except ValueError as e:
-                self.logger.warning("Second default configurations %s cannot"
-                                    " be evaluated because of %s" %
-                                    (config_dict, e))
-
-            if self.datamanager.info["is_sparse"]:
-                config_dict = {'regressor:__choice__': 'extra_trees',
-                               'regressor:extra_trees:bootstrap': 'False',
-                               'regressor:extra_trees:criterion': 'mse',
-                               'regressor:extra_trees:max_depth': 'None',
-                               'regressor:extra_trees:max_features': 1.0,
-                               'regressor:extra_trees:min_samples_leaf': 5,
-                               'regressor:extra_trees:min_samples_split': 5,
-                               'regressor:extra_trees:n_estimators': 100,
-                               'imputation:strategy': 'mean',
-                               'one_hot_encoding:use_minimum_fraction': 'True',
-                               'one_hot_encoding:minimum_fraction': 0.1,
-                               'preprocessor:__choice__': 'truncatedSVD',
-                               'preprocessor:truncatedSVD:target_dim': 10,
-                               'rescaling:__choice__': 'minmax'}
-            else:
-                config_dict = {'regressor:__choice__': 'extra_trees',
-                               'regressor:extra_trees:bootstrap': 'False',
-                               'regressor:extra_trees:criterion': 'mse',
-                               'regressor:extra_trees:max_depth': 'None',
-                               'regressor:extra_trees:max_features': 1.0,
-                               'regressor:extra_trees:min_samples_leaf': 5,
-                               'regressor:extra_trees:min_samples_split': 5,
-                               'regressor:extra_trees:n_estimators': 100,
-                               'imputation:strategy': 'mean',
-                               'one_hot_encoding:use_minimum_fraction': 'True',
-                               'one_hot_encoding:minimum_fraction': 0.1,
-                               'preprocessor:__choice__': 'pca',
-                               'preprocessor:pca:keep_variance': 0.9,
-                               'preprocessor:pca:whiten': 'False',
-                               'rescaling:__choice__': 'minmax'}
-
-            try:
-                config = Configuration(self.config_space, config_dict)
-                default_configs.append(config)
-            except ValueError as e:
-                self.logger.warning("Third default configurations %s cannot"
-                                    " be evaluated because of %s" %
-                                    (config_dict, e))
-
-        else:
-            self.logger.info("Tasktype unknown: %s" %
-                             TASK_TYPES_TO_STRING[self.datamanager.info[
-                                 "task"]])
-
-        return default_configs
-=======
->>>>>>> 4c797893
 
     def collect_metalearning_suggestions(self, meta_base):
         metalearning_configurations = _get_metalearning_configurations(
