--- conflicted
+++ resolved
@@ -372,7 +372,7 @@
                     meta_task = self.task
                 metadata_directory = os.path.join(
                     metalearning_directory, 'files',
-                    '%s_%s_%s' % (METRIC_TO_STRING[self.metric],
+                    '%s_%s_%s' % (self.metric.name,
                                   TASK_TYPES_TO_STRING[meta_task],
                                   'sparse' if self.datamanager.info['is_sparse']
                                   else 'dense'))
@@ -399,7 +399,6 @@
                                     metafeature_calculation_time_limit)
                 meta_features_encoded = None
             else:
-<<<<<<< HEAD
                 with warnings.catch_warnings():
                     warnings.showwarning = self._send_warnings_to_log
                     self.datamanager.perform1HotEncoding()
@@ -431,42 +430,6 @@
                 if metalearning_configurations is None:
                     metalearning_configurations = []
                 self.reset_data_manager()
-=======
-                meta_task = self.task
-            metadata_directory = os.path.join(
-                metalearning_directory, 'files',
-                '%s_%s_%s' % (self.metric.name,
-                              TASK_TYPES_TO_STRING[meta_task],
-                              'sparse' if self.datamanager.info['is_sparse']
-                              else 'dense'))
-            self.metadata_directory = metadata_directory
-
-        self.logger.info('Metadata directory: %s', self.metadata_directory)
-        meta_base = MetaBase(self.config_space, self.metadata_directory)
-
-        metafeature_calculation_time_limit = int(
-            self.total_walltime_limit / 4)
-        metafeature_calculation_start_time = time.time()
-        meta_features = self._calculate_metafeatures_with_limits(
-            metafeature_calculation_time_limit)
-        metafeature_calculation_end_time = time.time()
-        metafeature_calculation_time_limit = \
-            metafeature_calculation_time_limit - (
-            metafeature_calculation_end_time -
-            metafeature_calculation_start_time)
-
-        if metafeature_calculation_time_limit < 1:
-            self.logger.warning('Time limit for metafeature calculation less '
-                                'than 1 seconds (%f). Skipping calculation '
-                                'of metafeatures for encoded dataset.',
-                                metafeature_calculation_time_limit)
-            meta_features_encoded = None
-        else:
-            self.datamanager.perform1HotEncoding()
-            meta_features_encoded = \
-                self._calculate_metafeatures_encoded_with_limits(
-                    metafeature_calculation_time_limit)
->>>>>>> a964d7ea
 
                 self.logger.info('%s', meta_features)
 
@@ -520,45 +483,6 @@
                 #     meta_runs_dataset_indices[meta_dataset] = (
                 #         meta_dataset_start_index, meta_runs_index)
 
-<<<<<<< HEAD
-=======
-            meta_runs = meta_base.get_all_runs(self.metric.name)
-            meta_runs_index = 0
-            try:
-                meta_durations = meta_base.get_all_runs('runtime')
-                read_runtime_data = True
-            except KeyError:
-                read_runtime_data = False
-                self.logger.critical('Cannot read runtime data.')
-                if self.acquisition_function == 'EIPS':
-                    self.logger.critical('Reverting to acquisition function EI!')
-                    self.acquisition_function = 'EI'
-
-            for meta_dataset in meta_runs.index:
-                meta_dataset_start_index = meta_runs_index
-                for meta_configuration in meta_runs.columns:
-                    if np.isfinite(meta_runs.loc[meta_dataset, meta_configuration]):
-                        try:
-                            config = meta_base.get_configuration_from_algorithm_index(
-                                meta_configuration)
-                            cost = meta_runs.loc[meta_dataset, meta_configuration]
-                            if read_runtime_data:
-                                runtime = meta_durations.loc[meta_dataset,
-                                                             meta_configuration]
-                            else:
-                                runtime = 1
-                            # TODO read out other status types!
-                            meta_runhistory.add(config, cost, runtime,
-                                                StatusType.SUCCESS,
-                                                instance_id=meta_dataset)
-                            meta_runs_index += 1
-                        except:
-                            # TODO maybe add warning
-                            pass
-
-                meta_runs_dataset_indices[meta_dataset] = (
-                    meta_dataset_start_index, meta_runs_index)
->>>>>>> a964d7ea
         else:
             meta_features = None
 
