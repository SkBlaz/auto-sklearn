#!/usr/bin/env python

#############################
# ChaLearn AutoML challenge #
#############################

# Usage: python run.py input_dir output_dir

# This sample code can be used either 
# - to submit RESULTS depostited in the res/ subdirectory or 
# - as a template for CODE submission.
#
# The input directory input_dir contains 5 subdirectories named by dataset,
# including:
# 	dataname/dataname_feat.type          -- the feature type "Numerical", "Binary", or "Categorical" (Note: if this file is abscent, get the feature type from the dataname.info file)
# 	dataname/dataname_public.info        -- parameters of the data and task, including metric and time_budget
# 	dataname/dataname_test.data          -- training, validation and test data (solutions/target values are given for training data only)
# 	dataname/dataname_train.data
# 	dataname/dataname_train.solution
# 	dataname/dataname_valid.data
#
# The output directory will receive the predicted values (no subdirectories):
# 	dataname_test_000.predict            -- Provide predictions at regular intervals to make sure you get some results even if the program crashes
# 	dataname_test_001.predict
# 	dataname_test_002.predict
# 	...
# 	dataname_valid_000.predict
# 	dataname_valid_001.predict
# 	dataname_valid_002.predict
# 	...
# 
# Result submission:
# =================
# Search for @RESULT to locate that part of the code.
# ** Always keep this code. **
# If the subdirectory res/ contains result files (predicted values)
# the code just copies them to the output and does not train/test models.
# If no results are found, a model is trained and tested (see code submission).
#
# Code submission:
# ===============
# Search for @CODE to locate that part of the code.
# ** You may keep or modify this template or subtitute your own code. **
# The program saves predictions regularly. This way the program produces
# at least some results if it dies (or is terminated) prematurely. 
# This also allows us to plot learning curves. The last result is used by the
# scoring program.
# We implemented 2 classes:
# 1) DATA LOADING:
#    ------------
# Use/modify 
#                  D = DataManager(basename, input_dir, ...) 
# to load and preprocess data.
#     Missing values --
#       Our default method for replacing missing values is trivial: they are replaced by 0.
#       We also add extra indicator features where missing values occurred. This doubles the number of features.
#     Categorical variables --
#       The location of potential Categorical variable is indicated in D.feat_type.
#       NOTHING special is done about them in this sample code. 
#     Feature selection --
#       We only implemented an ad hoc feature selection filter efficient for the 
#       dorothea dataset to show that performance improves significantly 
#       with that filter. It takes effect only for binary classification problems with sparse
#       matrices as input and unbalanced classes.
# 2) LEARNING MACHINE:
#    ----------------
# Use/modify 
#                 M = MyAutoML(D.info, ...) 
# to create a model.
#     Number of base estimators --
#       Our models are ensembles. Adding more estimators may improve their accuracy.
#       Use M.model.n_estimators = num
#     Training --
#       M.fit(D.data['X_train'], D.data['Y_train'])
#       Fit the parameters and hyper-parameters (all inclusive!)
#       What we implemented hard-codes hyper-parameters, you probably want to
#       optimize them. Also, we made a somewhat arbitrary choice of models in
#       for the various types of data, just to give some baseline results.
#       You probably want to do better model selection and/or add your own models.
#     Testing --
#       Y_valid = M.predict(D.data['X_valid'])
#       Y_test = M.predict(D.data['X_test']) 
#
# ALL INFORMATION, SOFTWARE, DOCUMENTATION, AND DATA ARE PROVIDED "AS-IS". 
# ISABELLE GUYON, CHALEARN, AND/OR OTHER ORGANIZERS OR CODE AUTHORS DISCLAIM
# ANY EXPRESSED OR IMPLIED WARRANTIES, INCLUDING, BUT NOT LIMITED TO, THE IMPLIED
# WARRANTIES OF MERCHANTABILITY AND FITNESS FOR ANY PARTICULAR PURPOSE, AND THE
# WARRANTY OF NON-INFRIGEMENT OF ANY THIRD PARTY'S INTELLECTUAL PROPERTY RIGHTS. 
# IN NO EVENT SHALL ISABELLE GUYON AND/OR OTHER ORGANIZERS BE LIABLE FOR ANY SPECIAL, 
# INDIRECT OR CONSEQUENTIAL DAMAGES OR ANY DAMAGES WHATSOEVER ARISING OUT OF OR IN
# CONNECTION WITH THE USE OR PERFORMANCE OF SOFTWARE, DOCUMENTS, MATERIALS, 
# PUBLICATIONS, OR INFORMATION MADE AVAILABLE FOR THE CHALLENGE. 
#
# Main contributors: Isabelle Guyon and Arthur Pesah, March-October 2014
# Originally inspired by code code: Ben Hamner, Kaggle, March 2013
# Modified by Ivan Judson and Christophe Poulain, Microsoft, December 2013

# =========================== BEGIN USER OPTIONS ==============================

# Verbose mode:
##############
# Recommended to keep verbose = True: shows various progression messages
verbose = True # outputs messages to stdout and stderr for debug purposes

# Debug level:
############## 
# 0: run the code normally, using the time budget of the tasks
# 1: run the code normally, but limits the time to max_time
# 2: run everything, but do not train, generate random outputs in max_time
# 3: stop before the loop on datasets
# 4: just list the directories and program version
debug_mode = 0

# Sample model:
####################
# True: run the sample model from the starter kit
# False: run the own code
# sample_model = False # -> We always use our model

# Time budget
#############
# Maximum time of training in seconds PER DATASET (there are 5 datasets). 
# The code should keep track of time spent and NOT exceed the time limit 
# in the dataset "info" file, stored in D.info['time_budget'], see code below.
# If debug >=1, you can decrease the maximum time (in sec) with this variable:
max_time = 30

# Maximum number of cycles
##########################
# Your training algorithm may be fast, so you may want to limit anyways the 
# number of points on your learning curve (this is on a log scale, so each 
# point uses twice as many time than the previous one.)
max_cycle = 20

# ZIP your code
###############
# You can create a code submission archive, ready to submit, with zipme = True.
# This is meant to be used on your LOCAL server.
import datetime
zipme = False # use this flag to enable zipping of your code submission
the_date = datetime.datetime.now().strftime("%y-%m-%d-%H-%M")
submission_filename = 'automl_sample_submission_' + the_date

# I/O defaults
##############
# Use default location for the input and output data:
# If no arguments to run.py are provided, this is where the data will be found
# and the results written to. Change the root_dir to your local directory.
root_dir = "/Users/isabelleguyon/Documents/Projects/Codalab/AutoMLcompetition/StartingKit/"
default_input_dir = root_dir + "sample_input0" # "scoring_input0/dorothea"
default_output_dir = root_dir + "scoring_input0/res"

# =========================== END USER OPTIONS ================================

# Version of the sample code
version = 1 

# General purpose functions
import os
from sys import argv, path
import numpy as np
import time
overall_start = time.clock()

# Our directories
# Note: On cadalab, there is an extra sub-directory called "program"
running_on_codalab = False
run_dir = os.path.abspath(".")
codalab_run_dir = os.path.join(run_dir, "program")
if os.path.isdir(codalab_run_dir): 
    run_dir=codalab_run_dir
    running_on_codalab = True
    print "Running on Codalab!"
lib_dir = os.path.join(run_dir, "lib")
res_dir = os.path.join(run_dir, "res")

# Our libraries  
path.append(run_dir)
path.append(lib_dir)
import data.data_io as data_io            # general purpose input/output functions
from data.data_io import vprint           # print only in verbose mode
from data.data_manager import DataManager # load/save data and get info about them

from util import Stopwatch, submit_process, split_data

# Define overall timelimit: 20min
OVERALL_TIMELIMIT = 80 #60*60*20
# And buffer
BUFFER = 60

if debug_mode >= 4 or running_on_codalab: # Show library version and directory structure
    data_io.show_version()
    data_io.show_dir(run_dir)


# =========================== BEGIN PROGRAM ================================

if __name__=="__main__" and debug_mode<4:
    # Store all pid from running processes to check whether they are still alive
    pid_dict = dict()
    stop = Stopwatch.StopWatch()
    stop.start_task("wholething")
    stop.start_task("inventory")

    #### Check whether everything went well (no time exceeded)
    execution_success = True
    
    #### INPUT/OUTPUT: Get input and output directory names
    if len(argv)==1: # Use the default input and output directories if no arguments are provided
        input_dir = default_input_dir
        output_dir = default_output_dir
    else:
        input_dir = argv[1]
        output_dir = os.path.abspath(argv[2]); 
    # Move old results and create a new output directory 
    data_io.mvdir(output_dir, output_dir+'_'+the_date) 
    data_io.mkdir(output_dir) 
    
    #### INVENTORY DATA (and sort dataset names alphabetically)
    datanames = data_io.inventory_data(input_dir)
    
    #### DEBUG MODE: Show dataset list and STOP
    if debug_mode>=3:
        data_io.show_io(input_dir, output_dir)
        print('\n****** Sample code version ' + str(version) + ' ******\n\n' + '========== DATASETS ==========\n')        	
        data_io.write_list(datanames)      
        datanames = [] # Do not proceed with learning and testing

    stop.stop_task("inventory")
    stop.start_task("submitresults")
    # ==================== @RESULT SUBMISSION (KEEP THIS) =====================
    # Always keep this code to enable result submission of pre-calculated results
    # deposited in the res/ subdirectory.
    if len(datanames)>0:
        vprint( verbose,  "************************************************************************")
        vprint( verbose,  "****** Attempting to copy files (from res/) for RESULT submission ******")
        vprint( verbose,  "************************************************************************")
        OK = data_io.copy_results(datanames, res_dir, output_dir, verbose) # DO NOT REMOVE!
        if OK: 
            vprint( verbose,  "[+] Success")
            datanames = [] # Do not proceed with learning and testing
        else:
            vprint( verbose, "======== Some missing results on current datasets!")
            vprint( verbose, "======== Proceeding to train/test:\n")
    # =================== End @RESULT SUBMISSION (KEEP THIS) ==================
    stop.stop_task("submitresults")

    stop.start_task("submitcode")
    # ================ @CODE SUBMISSION (SUBTITUTE YOUR CODE) ================= 
    overall_time_budget = 0
    for basename in datanames:
        # Loop over datasets
        stop.start_task(basename)
        
        vprint( verbose,  "************************************************")
        vprint( verbose,  "******** Processing dataset " + basename.capitalize() + " ********")
        vprint( verbose,  "************************************************")

        # ======== Learning on a time budget:
        # Keep track of time not to exceed your time budget.
        # Time spent to inventory data neglected.
        start = time.clock()

        stop.start_task("load_%s" % basename)
        # ======== Creating a data object with data, informations about it
        vprint( verbose,  "======== Reading and converting data ==========")
        D = DataManager(basename, input_dir, verbose=verbose)
        print D
        X_train, X_ensemble, Y_train, Y_ensemble = split_data.split_data(D.data['X_train'], D.data['Y_train'])
        del X_train, X_ensemble, Y_train
        np.save(os.path.join(D.input_dir, "true_labels_ensemble.npy"), Y_ensemble)

        # ======== Keeping track of time
        if debug_mode<1:
            time_budget = D.info['time_budget']   # <== HERE IS THE TIME BUDGET!
        else:
            time_budget = max_time
        overall_time_budget = overall_time_budget + time_budget
        time_spent = time.clock() - start
        vprint( verbose,  "[+] Remaining time after reading data %5.2f sec" % (time_budget-time_spent))
        if time_spent >= time_budget:
            vprint( verbose,  "[-] Sorry, time budget exceeded, skipping this task")
            execution_success = False
            continue

        stop.stop_task("load_%s" % basename)
        stop.start_task("start_%s" % basename)

        time_left_for_this_task = OVERALL_TIMELIMIT - \
                                  stop.wall_elapsed("wholething") - BUFFER

        pid = submit_process.run_smac(basename, time_left_for_this_task)
        pid_dict[basename] = pid
        stop.stop_task("start_%s" % basename)

        # Start the ensemble builder
        stop.start_task("start_ensemble_builder_%s" % basename)
        ensemble_time_limit = OVERALL_TIMELIMIT - \
<<<<<<< HEAD
                              stop.wall_elapsed("wholething") - BUFFER
        submit_process.run_ensemble_builder(basename, ensemble_time_limit)
=======
                              stop.wall_elapsed("wholething") - \
                              BUFFER
        submit_process.run_ensemble_builder(D.input_dir, basename, ensemble_time_limit)
>>>>>>> ea6ca782
        stop.stop_task("start_ensemble_builder_%s" % basename)
        stop.stop_task(basename)

    # And now we wait till the jobs are done
    print stop
    run = True
    while run:
        print "Nothing to do, wait %fsec" % (OVERALL_TIMELIMIT -
                                             stop.wall_elapsed("wholething"))
        time.sleep(10)
        if stop.wall_elapsed("wholething") >= OVERALL_TIMELIMIT:
            run = False
    print stop

    """
        # ========= Getting task and metric
        metric = D.info['metric']
        scoring_func = getattr(scores.libscores, metric)
        task_type = D.info['task']

        target_type = D.info['target_type']

        model_type = None
        multilabel = False
        multiclass = False
        sparse = False

        if task_type.lower() == 'multilabel.classification':
            multilabel = True
            model_type = AutoSklearnClassifier
        if task_type.lower() == 'regression':
            model_type = None
        if task_type.lower() == 'multiclass.classification':
            multiclass = True
            model_type = AutoSklearnClassifier
        if task_type.lower() == 'binary.classification':
            model_type = AutoSklearnClassifier

        if D.info['is_sparse'] == 1:
            sparse = True

        # ========= Creating a model, knowing its assigned task from D.info['task'].
        vprint( verbose,  "======== Creating model ==========")
        configuration_space = AutoSklearnClassifier.\
            get_hyperparameter_search_space(multiclass=multiclass,
                                            multilabel=multilabel,
                                            sparse=sparse)
        sampler = RandomSampler(configuration_space, 3)
        vprint( verbose, configuration_space)

        # ========= Iterating over learning cycles and keeping track of time
        time_spent = time.clock() - start
        vprint( verbose,  "[+] Remaining time after building model %5.2f sec" % (time_budget-time_spent))
        if time_spent >= time_budget:
            vprint( verbose,  "[-] Sorry, time budget exceeded, skipping this task")
            execution_success = False
            continue

        time_budget = time_budget - time_spent # Remove time spent so far
        start = time.clock()              # Reset the counter
        time_spent = 0                   # Initialize time spent learning

        iteration = 0
        while time_spent <= time_budget:
            vprint( verbose,  "=========== " + basename.capitalize() +
                    " Training iteration " + str(iteration) +" ================")

            configuration = sampler.sample_configuration()
            vprint( verbose, configuration)
            model = AutoSklearnClassifier(configuration)

            model.fit(D.data['X_train'], D.data['Y_train'])
            vprint( verbose,  "[+] Fitting success, time spent so far %5.2f sec" % (time.clock() - start))

            # Make predictions, take only the score of the second class
            Y_train = model.scores(D.data['X_train'])
            Y_train = np.hstack([Y_train[i][:, 1].reshape((-1, 1))
                                 for i in range(len(Y_train))])
            Y_valid = model.scores(D.data['X_valid'])
            Y_valid = np.hstack([Y_valid[i][:,1].reshape((-1, 1))
                                 for i in range(len(Y_valid))])
            Y_test = model.scores(D.data['X_test'])
            Y_test = np.hstack([Y_test[i][:, 1].reshape((-1, 1))
                                 for i in range(len(Y_test))])

            score = scoring_func(D.data['Y_train'], Y_train, task=task_type)
            vprint(verbose, score)

            vprint(verbose, "[+] Prediction success, time spent so far %5.2f sec" % (time.clock() - start))

            # Write results
            filename_valid = basename + '_valid_' + str(cycle).zfill(3) + '.predict'
            data_io.write(os.path.join(output_dir,filename_valid), Y_valid)
            filename_test = basename + '_test_' + str(cycle).zfill(3) + '.predict'
            data_io.write(os.path.join(output_dir,filename_test), Y_test)
            vprint( verbose,  "[+] Results saved, time spent so far %5.2f sec" % (time.clock() - start))
            time_spent = time.clock() - start
            vprint( verbose,  "[+] End cycle, remaining time %5.2f sec" % (time_budget-time_spent))
            iteration += 1
        """
    if zipme:
        vprint( verbose,  "========= Zipping this directory to prepare for submit ==============")
        data_io.zipdir(submission_filename + '.zip', ".")
    	
    overall_time_spent = time.clock() - overall_start
    if execution_success:
        vprint( verbose,  "[+] Done")
        vprint( verbose,  "[+] Overall time spent %5.2f sec " % overall_time_spent + "::  Overall time budget %5.2f sec" % overall_time_budget)
    else:
        vprint( verbose,  "[-] Done, but some tasks aborted because time limit exceeded")
        vprint( verbose,  "[-] Overall time spent %5.2f sec " % overall_time_spent + " > Overall time budget %5.2f sec" % overall_time_budget)

    stop.stop_task("submitcode")
    stop.stop_task("wholething")
    print stop

    if running_on_codalab: 
        if execution_success:
            exit(0)
        else:
            exit(1)


<|MERGE_RESOLUTION|>--- conflicted
+++ resolved
@@ -1,429 +1,424 @@
-#!/usr/bin/env python
-
-#############################
-# ChaLearn AutoML challenge #
-#############################
-
-# Usage: python run.py input_dir output_dir
-
-# This sample code can be used either 
-# - to submit RESULTS depostited in the res/ subdirectory or 
-# - as a template for CODE submission.
-#
-# The input directory input_dir contains 5 subdirectories named by dataset,
-# including:
-# 	dataname/dataname_feat.type          -- the feature type "Numerical", "Binary", or "Categorical" (Note: if this file is abscent, get the feature type from the dataname.info file)
-# 	dataname/dataname_public.info        -- parameters of the data and task, including metric and time_budget
-# 	dataname/dataname_test.data          -- training, validation and test data (solutions/target values are given for training data only)
-# 	dataname/dataname_train.data
-# 	dataname/dataname_train.solution
-# 	dataname/dataname_valid.data
-#
-# The output directory will receive the predicted values (no subdirectories):
-# 	dataname_test_000.predict            -- Provide predictions at regular intervals to make sure you get some results even if the program crashes
-# 	dataname_test_001.predict
-# 	dataname_test_002.predict
-# 	...
-# 	dataname_valid_000.predict
-# 	dataname_valid_001.predict
-# 	dataname_valid_002.predict
-# 	...
-# 
-# Result submission:
-# =================
-# Search for @RESULT to locate that part of the code.
-# ** Always keep this code. **
-# If the subdirectory res/ contains result files (predicted values)
-# the code just copies them to the output and does not train/test models.
-# If no results are found, a model is trained and tested (see code submission).
-#
-# Code submission:
-# ===============
-# Search for @CODE to locate that part of the code.
-# ** You may keep or modify this template or subtitute your own code. **
-# The program saves predictions regularly. This way the program produces
-# at least some results if it dies (or is terminated) prematurely. 
-# This also allows us to plot learning curves. The last result is used by the
-# scoring program.
-# We implemented 2 classes:
-# 1) DATA LOADING:
-#    ------------
-# Use/modify 
-#                  D = DataManager(basename, input_dir, ...) 
-# to load and preprocess data.
-#     Missing values --
-#       Our default method for replacing missing values is trivial: they are replaced by 0.
-#       We also add extra indicator features where missing values occurred. This doubles the number of features.
-#     Categorical variables --
-#       The location of potential Categorical variable is indicated in D.feat_type.
-#       NOTHING special is done about them in this sample code. 
-#     Feature selection --
-#       We only implemented an ad hoc feature selection filter efficient for the 
-#       dorothea dataset to show that performance improves significantly 
-#       with that filter. It takes effect only for binary classification problems with sparse
-#       matrices as input and unbalanced classes.
-# 2) LEARNING MACHINE:
-#    ----------------
-# Use/modify 
-#                 M = MyAutoML(D.info, ...) 
-# to create a model.
-#     Number of base estimators --
-#       Our models are ensembles. Adding more estimators may improve their accuracy.
-#       Use M.model.n_estimators = num
-#     Training --
-#       M.fit(D.data['X_train'], D.data['Y_train'])
-#       Fit the parameters and hyper-parameters (all inclusive!)
-#       What we implemented hard-codes hyper-parameters, you probably want to
-#       optimize them. Also, we made a somewhat arbitrary choice of models in
-#       for the various types of data, just to give some baseline results.
-#       You probably want to do better model selection and/or add your own models.
-#     Testing --
-#       Y_valid = M.predict(D.data['X_valid'])
-#       Y_test = M.predict(D.data['X_test']) 
-#
-# ALL INFORMATION, SOFTWARE, DOCUMENTATION, AND DATA ARE PROVIDED "AS-IS". 
-# ISABELLE GUYON, CHALEARN, AND/OR OTHER ORGANIZERS OR CODE AUTHORS DISCLAIM
-# ANY EXPRESSED OR IMPLIED WARRANTIES, INCLUDING, BUT NOT LIMITED TO, THE IMPLIED
-# WARRANTIES OF MERCHANTABILITY AND FITNESS FOR ANY PARTICULAR PURPOSE, AND THE
-# WARRANTY OF NON-INFRIGEMENT OF ANY THIRD PARTY'S INTELLECTUAL PROPERTY RIGHTS. 
-# IN NO EVENT SHALL ISABELLE GUYON AND/OR OTHER ORGANIZERS BE LIABLE FOR ANY SPECIAL, 
-# INDIRECT OR CONSEQUENTIAL DAMAGES OR ANY DAMAGES WHATSOEVER ARISING OUT OF OR IN
-# CONNECTION WITH THE USE OR PERFORMANCE OF SOFTWARE, DOCUMENTS, MATERIALS, 
-# PUBLICATIONS, OR INFORMATION MADE AVAILABLE FOR THE CHALLENGE. 
-#
-# Main contributors: Isabelle Guyon and Arthur Pesah, March-October 2014
-# Originally inspired by code code: Ben Hamner, Kaggle, March 2013
-# Modified by Ivan Judson and Christophe Poulain, Microsoft, December 2013
-
-# =========================== BEGIN USER OPTIONS ==============================
-
-# Verbose mode:
-##############
-# Recommended to keep verbose = True: shows various progression messages
-verbose = True # outputs messages to stdout and stderr for debug purposes
-
-# Debug level:
-############## 
-# 0: run the code normally, using the time budget of the tasks
-# 1: run the code normally, but limits the time to max_time
-# 2: run everything, but do not train, generate random outputs in max_time
-# 3: stop before the loop on datasets
-# 4: just list the directories and program version
-debug_mode = 0
-
-# Sample model:
-####################
-# True: run the sample model from the starter kit
-# False: run the own code
-# sample_model = False # -> We always use our model
-
-# Time budget
-#############
-# Maximum time of training in seconds PER DATASET (there are 5 datasets). 
-# The code should keep track of time spent and NOT exceed the time limit 
-# in the dataset "info" file, stored in D.info['time_budget'], see code below.
-# If debug >=1, you can decrease the maximum time (in sec) with this variable:
-max_time = 30
-
-# Maximum number of cycles
-##########################
-# Your training algorithm may be fast, so you may want to limit anyways the 
-# number of points on your learning curve (this is on a log scale, so each 
-# point uses twice as many time than the previous one.)
-max_cycle = 20
-
-# ZIP your code
-###############
-# You can create a code submission archive, ready to submit, with zipme = True.
-# This is meant to be used on your LOCAL server.
-import datetime
-zipme = False # use this flag to enable zipping of your code submission
-the_date = datetime.datetime.now().strftime("%y-%m-%d-%H-%M")
-submission_filename = 'automl_sample_submission_' + the_date
-
-# I/O defaults
-##############
-# Use default location for the input and output data:
-# If no arguments to run.py are provided, this is where the data will be found
-# and the results written to. Change the root_dir to your local directory.
-root_dir = "/Users/isabelleguyon/Documents/Projects/Codalab/AutoMLcompetition/StartingKit/"
-default_input_dir = root_dir + "sample_input0" # "scoring_input0/dorothea"
-default_output_dir = root_dir + "scoring_input0/res"
-
-# =========================== END USER OPTIONS ================================
-
-# Version of the sample code
-version = 1 
-
-# General purpose functions
-import os
-from sys import argv, path
-import numpy as np
-import time
-overall_start = time.clock()
-
-# Our directories
-# Note: On cadalab, there is an extra sub-directory called "program"
-running_on_codalab = False
-run_dir = os.path.abspath(".")
-codalab_run_dir = os.path.join(run_dir, "program")
-if os.path.isdir(codalab_run_dir): 
-    run_dir=codalab_run_dir
-    running_on_codalab = True
-    print "Running on Codalab!"
-lib_dir = os.path.join(run_dir, "lib")
-res_dir = os.path.join(run_dir, "res")
-
-# Our libraries  
-path.append(run_dir)
-path.append(lib_dir)
-import data.data_io as data_io            # general purpose input/output functions
-from data.data_io import vprint           # print only in verbose mode
-from data.data_manager import DataManager # load/save data and get info about them
-
-from util import Stopwatch, submit_process, split_data
-
-# Define overall timelimit: 20min
-OVERALL_TIMELIMIT = 80 #60*60*20
-# And buffer
-BUFFER = 60
-
-if debug_mode >= 4 or running_on_codalab: # Show library version and directory structure
-    data_io.show_version()
-    data_io.show_dir(run_dir)
-
-
-# =========================== BEGIN PROGRAM ================================
-
-if __name__=="__main__" and debug_mode<4:
-    # Store all pid from running processes to check whether they are still alive
-    pid_dict = dict()
-    stop = Stopwatch.StopWatch()
-    stop.start_task("wholething")
-    stop.start_task("inventory")
-
-    #### Check whether everything went well (no time exceeded)
-    execution_success = True
-    
-    #### INPUT/OUTPUT: Get input and output directory names
-    if len(argv)==1: # Use the default input and output directories if no arguments are provided
-        input_dir = default_input_dir
-        output_dir = default_output_dir
-    else:
-        input_dir = argv[1]
-        output_dir = os.path.abspath(argv[2]); 
-    # Move old results and create a new output directory 
-    data_io.mvdir(output_dir, output_dir+'_'+the_date) 
-    data_io.mkdir(output_dir) 
-    
-    #### INVENTORY DATA (and sort dataset names alphabetically)
-    datanames = data_io.inventory_data(input_dir)
-    
-    #### DEBUG MODE: Show dataset list and STOP
-    if debug_mode>=3:
-        data_io.show_io(input_dir, output_dir)
-        print('\n****** Sample code version ' + str(version) + ' ******\n\n' + '========== DATASETS ==========\n')        	
-        data_io.write_list(datanames)      
-        datanames = [] # Do not proceed with learning and testing
-
-    stop.stop_task("inventory")
-    stop.start_task("submitresults")
-    # ==================== @RESULT SUBMISSION (KEEP THIS) =====================
-    # Always keep this code to enable result submission of pre-calculated results
-    # deposited in the res/ subdirectory.
-    if len(datanames)>0:
-        vprint( verbose,  "************************************************************************")
-        vprint( verbose,  "****** Attempting to copy files (from res/) for RESULT submission ******")
-        vprint( verbose,  "************************************************************************")
-        OK = data_io.copy_results(datanames, res_dir, output_dir, verbose) # DO NOT REMOVE!
-        if OK: 
-            vprint( verbose,  "[+] Success")
-            datanames = [] # Do not proceed with learning and testing
-        else:
-            vprint( verbose, "======== Some missing results on current datasets!")
-            vprint( verbose, "======== Proceeding to train/test:\n")
-    # =================== End @RESULT SUBMISSION (KEEP THIS) ==================
-    stop.stop_task("submitresults")
-
-    stop.start_task("submitcode")
-    # ================ @CODE SUBMISSION (SUBTITUTE YOUR CODE) ================= 
-    overall_time_budget = 0
-    for basename in datanames:
-        # Loop over datasets
-        stop.start_task(basename)
-        
-        vprint( verbose,  "************************************************")
-        vprint( verbose,  "******** Processing dataset " + basename.capitalize() + " ********")
-        vprint( verbose,  "************************************************")
-
-        # ======== Learning on a time budget:
-        # Keep track of time not to exceed your time budget.
-        # Time spent to inventory data neglected.
-        start = time.clock()
-
-        stop.start_task("load_%s" % basename)
-        # ======== Creating a data object with data, informations about it
-        vprint( verbose,  "======== Reading and converting data ==========")
-        D = DataManager(basename, input_dir, verbose=verbose)
-        print D
-        X_train, X_ensemble, Y_train, Y_ensemble = split_data.split_data(D.data['X_train'], D.data['Y_train'])
-        del X_train, X_ensemble, Y_train
-        np.save(os.path.join(D.input_dir, "true_labels_ensemble.npy"), Y_ensemble)
-
-        # ======== Keeping track of time
-        if debug_mode<1:
-            time_budget = D.info['time_budget']   # <== HERE IS THE TIME BUDGET!
-        else:
-            time_budget = max_time
-        overall_time_budget = overall_time_budget + time_budget
-        time_spent = time.clock() - start
-        vprint( verbose,  "[+] Remaining time after reading data %5.2f sec" % (time_budget-time_spent))
-        if time_spent >= time_budget:
-            vprint( verbose,  "[-] Sorry, time budget exceeded, skipping this task")
-            execution_success = False
-            continue
-
-        stop.stop_task("load_%s" % basename)
-        stop.start_task("start_%s" % basename)
-
-        time_left_for_this_task = OVERALL_TIMELIMIT - \
-                                  stop.wall_elapsed("wholething") - BUFFER
-
-        pid = submit_process.run_smac(basename, time_left_for_this_task)
-        pid_dict[basename] = pid
-        stop.stop_task("start_%s" % basename)
-
-        # Start the ensemble builder
-        stop.start_task("start_ensemble_builder_%s" % basename)
-        ensemble_time_limit = OVERALL_TIMELIMIT - \
-<<<<<<< HEAD
-                              stop.wall_elapsed("wholething") - BUFFER
-        submit_process.run_ensemble_builder(basename, ensemble_time_limit)
-=======
-                              stop.wall_elapsed("wholething") - \
-                              BUFFER
-        submit_process.run_ensemble_builder(D.input_dir, basename, ensemble_time_limit)
->>>>>>> ea6ca782
-        stop.stop_task("start_ensemble_builder_%s" % basename)
-        stop.stop_task(basename)
-
-    # And now we wait till the jobs are done
-    print stop
-    run = True
-    while run:
-        print "Nothing to do, wait %fsec" % (OVERALL_TIMELIMIT -
-                                             stop.wall_elapsed("wholething"))
-        time.sleep(10)
-        if stop.wall_elapsed("wholething") >= OVERALL_TIMELIMIT:
-            run = False
-    print stop
-
-    """
-        # ========= Getting task and metric
-        metric = D.info['metric']
-        scoring_func = getattr(scores.libscores, metric)
-        task_type = D.info['task']
-
-        target_type = D.info['target_type']
-
-        model_type = None
-        multilabel = False
-        multiclass = False
-        sparse = False
-
-        if task_type.lower() == 'multilabel.classification':
-            multilabel = True
-            model_type = AutoSklearnClassifier
-        if task_type.lower() == 'regression':
-            model_type = None
-        if task_type.lower() == 'multiclass.classification':
-            multiclass = True
-            model_type = AutoSklearnClassifier
-        if task_type.lower() == 'binary.classification':
-            model_type = AutoSklearnClassifier
-
-        if D.info['is_sparse'] == 1:
-            sparse = True
-
-        # ========= Creating a model, knowing its assigned task from D.info['task'].
-        vprint( verbose,  "======== Creating model ==========")
-        configuration_space = AutoSklearnClassifier.\
-            get_hyperparameter_search_space(multiclass=multiclass,
-                                            multilabel=multilabel,
-                                            sparse=sparse)
-        sampler = RandomSampler(configuration_space, 3)
-        vprint( verbose, configuration_space)
-
-        # ========= Iterating over learning cycles and keeping track of time
-        time_spent = time.clock() - start
-        vprint( verbose,  "[+] Remaining time after building model %5.2f sec" % (time_budget-time_spent))
-        if time_spent >= time_budget:
-            vprint( verbose,  "[-] Sorry, time budget exceeded, skipping this task")
-            execution_success = False
-            continue
-
-        time_budget = time_budget - time_spent # Remove time spent so far
-        start = time.clock()              # Reset the counter
-        time_spent = 0                   # Initialize time spent learning
-
-        iteration = 0
-        while time_spent <= time_budget:
-            vprint( verbose,  "=========== " + basename.capitalize() +
-                    " Training iteration " + str(iteration) +" ================")
-
-            configuration = sampler.sample_configuration()
-            vprint( verbose, configuration)
-            model = AutoSklearnClassifier(configuration)
-
-            model.fit(D.data['X_train'], D.data['Y_train'])
-            vprint( verbose,  "[+] Fitting success, time spent so far %5.2f sec" % (time.clock() - start))
-
-            # Make predictions, take only the score of the second class
-            Y_train = model.scores(D.data['X_train'])
-            Y_train = np.hstack([Y_train[i][:, 1].reshape((-1, 1))
-                                 for i in range(len(Y_train))])
-            Y_valid = model.scores(D.data['X_valid'])
-            Y_valid = np.hstack([Y_valid[i][:,1].reshape((-1, 1))
-                                 for i in range(len(Y_valid))])
-            Y_test = model.scores(D.data['X_test'])
-            Y_test = np.hstack([Y_test[i][:, 1].reshape((-1, 1))
-                                 for i in range(len(Y_test))])
-
-            score = scoring_func(D.data['Y_train'], Y_train, task=task_type)
-            vprint(verbose, score)
-
-            vprint(verbose, "[+] Prediction success, time spent so far %5.2f sec" % (time.clock() - start))
-
-            # Write results
-            filename_valid = basename + '_valid_' + str(cycle).zfill(3) + '.predict'
-            data_io.write(os.path.join(output_dir,filename_valid), Y_valid)
-            filename_test = basename + '_test_' + str(cycle).zfill(3) + '.predict'
-            data_io.write(os.path.join(output_dir,filename_test), Y_test)
-            vprint( verbose,  "[+] Results saved, time spent so far %5.2f sec" % (time.clock() - start))
-            time_spent = time.clock() - start
-            vprint( verbose,  "[+] End cycle, remaining time %5.2f sec" % (time_budget-time_spent))
-            iteration += 1
-        """
-    if zipme:
-        vprint( verbose,  "========= Zipping this directory to prepare for submit ==============")
-        data_io.zipdir(submission_filename + '.zip', ".")
-    	
-    overall_time_spent = time.clock() - overall_start
-    if execution_success:
-        vprint( verbose,  "[+] Done")
-        vprint( verbose,  "[+] Overall time spent %5.2f sec " % overall_time_spent + "::  Overall time budget %5.2f sec" % overall_time_budget)
-    else:
-        vprint( verbose,  "[-] Done, but some tasks aborted because time limit exceeded")
-        vprint( verbose,  "[-] Overall time spent %5.2f sec " % overall_time_spent + " > Overall time budget %5.2f sec" % overall_time_budget)
-
-    stop.stop_task("submitcode")
-    stop.stop_task("wholething")
-    print stop
-
-    if running_on_codalab: 
-        if execution_success:
-            exit(0)
-        else:
-            exit(1)
-
-
+#!/usr/bin/env python
+
+#############################
+# ChaLearn AutoML challenge #
+#############################
+
+# Usage: python run.py input_dir output_dir
+
+# This sample code can be used either 
+# - to submit RESULTS depostited in the res/ subdirectory or 
+# - as a template for CODE submission.
+#
+# The input directory input_dir contains 5 subdirectories named by dataset,
+# including:
+# 	dataname/dataname_feat.type          -- the feature type "Numerical", "Binary", or "Categorical" (Note: if this file is abscent, get the feature type from the dataname.info file)
+# 	dataname/dataname_public.info        -- parameters of the data and task, including metric and time_budget
+# 	dataname/dataname_test.data          -- training, validation and test data (solutions/target values are given for training data only)
+# 	dataname/dataname_train.data
+# 	dataname/dataname_train.solution
+# 	dataname/dataname_valid.data
+#
+# The output directory will receive the predicted values (no subdirectories):
+# 	dataname_test_000.predict            -- Provide predictions at regular intervals to make sure you get some results even if the program crashes
+# 	dataname_test_001.predict
+# 	dataname_test_002.predict
+# 	...
+# 	dataname_valid_000.predict
+# 	dataname_valid_001.predict
+# 	dataname_valid_002.predict
+# 	...
+# 
+# Result submission:
+# =================
+# Search for @RESULT to locate that part of the code.
+# ** Always keep this code. **
+# If the subdirectory res/ contains result files (predicted values)
+# the code just copies them to the output and does not train/test models.
+# If no results are found, a model is trained and tested (see code submission).
+#
+# Code submission:
+# ===============
+# Search for @CODE to locate that part of the code.
+# ** You may keep or modify this template or subtitute your own code. **
+# The program saves predictions regularly. This way the program produces
+# at least some results if it dies (or is terminated) prematurely. 
+# This also allows us to plot learning curves. The last result is used by the
+# scoring program.
+# We implemented 2 classes:
+# 1) DATA LOADING:
+#    ------------
+# Use/modify 
+#                  D = DataManager(basename, input_dir, ...) 
+# to load and preprocess data.
+#     Missing values --
+#       Our default method for replacing missing values is trivial: they are replaced by 0.
+#       We also add extra indicator features where missing values occurred. This doubles the number of features.
+#     Categorical variables --
+#       The location of potential Categorical variable is indicated in D.feat_type.
+#       NOTHING special is done about them in this sample code. 
+#     Feature selection --
+#       We only implemented an ad hoc feature selection filter efficient for the 
+#       dorothea dataset to show that performance improves significantly 
+#       with that filter. It takes effect only for binary classification problems with sparse
+#       matrices as input and unbalanced classes.
+# 2) LEARNING MACHINE:
+#    ----------------
+# Use/modify 
+#                 M = MyAutoML(D.info, ...) 
+# to create a model.
+#     Number of base estimators --
+#       Our models are ensembles. Adding more estimators may improve their accuracy.
+#       Use M.model.n_estimators = num
+#     Training --
+#       M.fit(D.data['X_train'], D.data['Y_train'])
+#       Fit the parameters and hyper-parameters (all inclusive!)
+#       What we implemented hard-codes hyper-parameters, you probably want to
+#       optimize them. Also, we made a somewhat arbitrary choice of models in
+#       for the various types of data, just to give some baseline results.
+#       You probably want to do better model selection and/or add your own models.
+#     Testing --
+#       Y_valid = M.predict(D.data['X_valid'])
+#       Y_test = M.predict(D.data['X_test']) 
+#
+# ALL INFORMATION, SOFTWARE, DOCUMENTATION, AND DATA ARE PROVIDED "AS-IS". 
+# ISABELLE GUYON, CHALEARN, AND/OR OTHER ORGANIZERS OR CODE AUTHORS DISCLAIM
+# ANY EXPRESSED OR IMPLIED WARRANTIES, INCLUDING, BUT NOT LIMITED TO, THE IMPLIED
+# WARRANTIES OF MERCHANTABILITY AND FITNESS FOR ANY PARTICULAR PURPOSE, AND THE
+# WARRANTY OF NON-INFRIGEMENT OF ANY THIRD PARTY'S INTELLECTUAL PROPERTY RIGHTS. 
+# IN NO EVENT SHALL ISABELLE GUYON AND/OR OTHER ORGANIZERS BE LIABLE FOR ANY SPECIAL, 
+# INDIRECT OR CONSEQUENTIAL DAMAGES OR ANY DAMAGES WHATSOEVER ARISING OUT OF OR IN
+# CONNECTION WITH THE USE OR PERFORMANCE OF SOFTWARE, DOCUMENTS, MATERIALS, 
+# PUBLICATIONS, OR INFORMATION MADE AVAILABLE FOR THE CHALLENGE. 
+#
+# Main contributors: Isabelle Guyon and Arthur Pesah, March-October 2014
+# Originally inspired by code code: Ben Hamner, Kaggle, March 2013
+# Modified by Ivan Judson and Christophe Poulain, Microsoft, December 2013
+
+# =========================== BEGIN USER OPTIONS ==============================
+
+# Verbose mode:
+##############
+# Recommended to keep verbose = True: shows various progression messages
+verbose = True # outputs messages to stdout and stderr for debug purposes
+
+# Debug level:
+############## 
+# 0: run the code normally, using the time budget of the tasks
+# 1: run the code normally, but limits the time to max_time
+# 2: run everything, but do not train, generate random outputs in max_time
+# 3: stop before the loop on datasets
+# 4: just list the directories and program version
+debug_mode = 0
+
+# Sample model:
+####################
+# True: run the sample model from the starter kit
+# False: run the own code
+# sample_model = False # -> We always use our model
+
+# Time budget
+#############
+# Maximum time of training in seconds PER DATASET (there are 5 datasets). 
+# The code should keep track of time spent and NOT exceed the time limit 
+# in the dataset "info" file, stored in D.info['time_budget'], see code below.
+# If debug >=1, you can decrease the maximum time (in sec) with this variable:
+max_time = 30
+
+# Maximum number of cycles
+##########################
+# Your training algorithm may be fast, so you may want to limit anyways the 
+# number of points on your learning curve (this is on a log scale, so each 
+# point uses twice as many time than the previous one.)
+max_cycle = 20
+
+# ZIP your code
+###############
+# You can create a code submission archive, ready to submit, with zipme = True.
+# This is meant to be used on your LOCAL server.
+import datetime
+zipme = False # use this flag to enable zipping of your code submission
+the_date = datetime.datetime.now().strftime("%y-%m-%d-%H-%M")
+submission_filename = 'automl_sample_submission_' + the_date
+
+# I/O defaults
+##############
+# Use default location for the input and output data:
+# If no arguments to run.py are provided, this is where the data will be found
+# and the results written to. Change the root_dir to your local directory.
+root_dir = "/Users/isabelleguyon/Documents/Projects/Codalab/AutoMLcompetition/StartingKit/"
+default_input_dir = root_dir + "sample_input0" # "scoring_input0/dorothea"
+default_output_dir = root_dir + "scoring_input0/res"
+
+# =========================== END USER OPTIONS ================================
+
+# Version of the sample code
+version = 1 
+
+# General purpose functions
+import os
+from sys import argv, path
+import numpy as np
+import time
+overall_start = time.clock()
+
+# Our directories
+# Note: On cadalab, there is an extra sub-directory called "program"
+running_on_codalab = False
+run_dir = os.path.abspath(".")
+codalab_run_dir = os.path.join(run_dir, "program")
+if os.path.isdir(codalab_run_dir): 
+    run_dir=codalab_run_dir
+    running_on_codalab = True
+    print "Running on Codalab!"
+lib_dir = os.path.join(run_dir, "lib")
+res_dir = os.path.join(run_dir, "res")
+
+# Our libraries  
+path.append(run_dir)
+path.append(lib_dir)
+import data.data_io as data_io            # general purpose input/output functions
+from data.data_io import vprint           # print only in verbose mode
+from data.data_manager import DataManager # load/save data and get info about them
+
+from util import Stopwatch, submit_process, split_data
+
+# Define overall timelimit: 20min
+OVERALL_TIMELIMIT = 80 #60*60*20
+# And buffer
+BUFFER = 60
+
+if debug_mode >= 4 or running_on_codalab: # Show library version and directory structure
+    data_io.show_version()
+    data_io.show_dir(run_dir)
+
+
+# =========================== BEGIN PROGRAM ================================
+
+if __name__=="__main__" and debug_mode<4:
+    # Store all pid from running processes to check whether they are still alive
+    pid_dict = dict()
+    stop = Stopwatch.StopWatch()
+    stop.start_task("wholething")
+    stop.start_task("inventory")
+
+    #### Check whether everything went well (no time exceeded)
+    execution_success = True
+    
+    #### INPUT/OUTPUT: Get input and output directory names
+    if len(argv)==1: # Use the default input and output directories if no arguments are provided
+        input_dir = default_input_dir
+        output_dir = default_output_dir
+    else:
+        input_dir = argv[1]
+        output_dir = os.path.abspath(argv[2]); 
+    # Move old results and create a new output directory 
+    data_io.mvdir(output_dir, output_dir+'_'+the_date) 
+    data_io.mkdir(output_dir) 
+    
+    #### INVENTORY DATA (and sort dataset names alphabetically)
+    datanames = data_io.inventory_data(input_dir)
+    
+    #### DEBUG MODE: Show dataset list and STOP
+    if debug_mode>=3:
+        data_io.show_io(input_dir, output_dir)
+        print('\n****** Sample code version ' + str(version) + ' ******\n\n' + '========== DATASETS ==========\n')        	
+        data_io.write_list(datanames)      
+        datanames = [] # Do not proceed with learning and testing
+
+    stop.stop_task("inventory")
+    stop.start_task("submitresults")
+    # ==================== @RESULT SUBMISSION (KEEP THIS) =====================
+    # Always keep this code to enable result submission of pre-calculated results
+    # deposited in the res/ subdirectory.
+    if len(datanames)>0:
+        vprint( verbose,  "************************************************************************")
+        vprint( verbose,  "****** Attempting to copy files (from res/) for RESULT submission ******")
+        vprint( verbose,  "************************************************************************")
+        OK = data_io.copy_results(datanames, res_dir, output_dir, verbose) # DO NOT REMOVE!
+        if OK: 
+            vprint( verbose,  "[+] Success")
+            datanames = [] # Do not proceed with learning and testing
+        else:
+            vprint( verbose, "======== Some missing results on current datasets!")
+            vprint( verbose, "======== Proceeding to train/test:\n")
+    # =================== End @RESULT SUBMISSION (KEEP THIS) ==================
+    stop.stop_task("submitresults")
+
+    stop.start_task("submitcode")
+    # ================ @CODE SUBMISSION (SUBTITUTE YOUR CODE) ================= 
+    overall_time_budget = 0
+    for basename in datanames:
+        # Loop over datasets
+        stop.start_task(basename)
+        
+        vprint( verbose,  "************************************************")
+        vprint( verbose,  "******** Processing dataset " + basename.capitalize() + " ********")
+        vprint( verbose,  "************************************************")
+
+        # ======== Learning on a time budget:
+        # Keep track of time not to exceed your time budget.
+        # Time spent to inventory data neglected.
+        start = time.clock()
+
+        stop.start_task("load_%s" % basename)
+        # ======== Creating a data object with data, informations about it
+        vprint( verbose,  "======== Reading and converting data ==========")
+        D = DataManager(basename, input_dir, verbose=verbose)
+        print D
+        X_train, X_ensemble, Y_train, Y_ensemble = split_data.split_data(D.data['X_train'], D.data['Y_train'])
+        del X_train, X_ensemble, Y_train
+        np.save(os.path.join(D.input_dir, "true_labels_ensemble.npy"), Y_ensemble)
+
+        # ======== Keeping track of time
+        if debug_mode<1:
+            time_budget = D.info['time_budget']   # <== HERE IS THE TIME BUDGET!
+        else:
+            time_budget = max_time
+        overall_time_budget = overall_time_budget + time_budget
+        time_spent = time.clock() - start
+        vprint( verbose,  "[+] Remaining time after reading data %5.2f sec" % (time_budget-time_spent))
+        if time_spent >= time_budget:
+            vprint( verbose,  "[-] Sorry, time budget exceeded, skipping this task")
+            execution_success = False
+            continue
+
+        stop.stop_task("load_%s" % basename)
+        stop.start_task("start_%s" % basename)
+
+        time_left_for_this_task = OVERALL_TIMELIMIT - \
+                                  stop.wall_elapsed("wholething") - BUFFER
+
+        pid = submit_process.run_smac(basename, time_left_for_this_task)
+        pid_dict[basename] = pid
+        stop.stop_task("start_%s" % basename)
+
+        # Start the ensemble builder
+        stop.start_task("start_ensemble_builder_%s" % basename)
+        ensemble_time_limit = OVERALL_TIMELIMIT - \
+                              stop.wall_elapsed("wholething") - \
+                              BUFFER
+        submit_process.run_ensemble_builder(D.input_dir, basename, ensemble_time_limit)
+        stop.stop_task("start_ensemble_builder_%s" % basename)
+        stop.stop_task(basename)
+
+    # And now we wait till the jobs are done
+    print stop
+    run = True
+    while run:
+        print "Nothing to do, wait %fsec" % (OVERALL_TIMELIMIT -
+                                             stop.wall_elapsed("wholething"))
+        time.sleep(10)
+        if stop.wall_elapsed("wholething") >= OVERALL_TIMELIMIT:
+            run = False
+    print stop
+
+    """
+        # ========= Getting task and metric
+        metric = D.info['metric']
+        scoring_func = getattr(scores.libscores, metric)
+        task_type = D.info['task']
+
+        target_type = D.info['target_type']
+
+        model_type = None
+        multilabel = False
+        multiclass = False
+        sparse = False
+
+        if task_type.lower() == 'multilabel.classification':
+            multilabel = True
+            model_type = AutoSklearnClassifier
+        if task_type.lower() == 'regression':
+            model_type = None
+        if task_type.lower() == 'multiclass.classification':
+            multiclass = True
+            model_type = AutoSklearnClassifier
+        if task_type.lower() == 'binary.classification':
+            model_type = AutoSklearnClassifier
+
+        if D.info['is_sparse'] == 1:
+            sparse = True
+
+        # ========= Creating a model, knowing its assigned task from D.info['task'].
+        vprint( verbose,  "======== Creating model ==========")
+        configuration_space = AutoSklearnClassifier.\
+            get_hyperparameter_search_space(multiclass=multiclass,
+                                            multilabel=multilabel,
+                                            sparse=sparse)
+        sampler = RandomSampler(configuration_space, 3)
+        vprint( verbose, configuration_space)
+
+        # ========= Iterating over learning cycles and keeping track of time
+        time_spent = time.clock() - start
+        vprint( verbose,  "[+] Remaining time after building model %5.2f sec" % (time_budget-time_spent))
+        if time_spent >= time_budget:
+            vprint( verbose,  "[-] Sorry, time budget exceeded, skipping this task")
+            execution_success = False
+            continue
+
+        time_budget = time_budget - time_spent # Remove time spent so far
+        start = time.clock()              # Reset the counter
+        time_spent = 0                   # Initialize time spent learning
+
+        iteration = 0
+        while time_spent <= time_budget:
+            vprint( verbose,  "=========== " + basename.capitalize() +
+                    " Training iteration " + str(iteration) +" ================")
+
+            configuration = sampler.sample_configuration()
+            vprint( verbose, configuration)
+            model = AutoSklearnClassifier(configuration)
+
+            model.fit(D.data['X_train'], D.data['Y_train'])
+            vprint( verbose,  "[+] Fitting success, time spent so far %5.2f sec" % (time.clock() - start))
+
+            # Make predictions, take only the score of the second class
+            Y_train = model.scores(D.data['X_train'])
+            Y_train = np.hstack([Y_train[i][:, 1].reshape((-1, 1))
+                                 for i in range(len(Y_train))])
+            Y_valid = model.scores(D.data['X_valid'])
+            Y_valid = np.hstack([Y_valid[i][:,1].reshape((-1, 1))
+                                 for i in range(len(Y_valid))])
+            Y_test = model.scores(D.data['X_test'])
+            Y_test = np.hstack([Y_test[i][:, 1].reshape((-1, 1))
+                                 for i in range(len(Y_test))])
+
+            score = scoring_func(D.data['Y_train'], Y_train, task=task_type)
+            vprint(verbose, score)
+
+            vprint(verbose, "[+] Prediction success, time spent so far %5.2f sec" % (time.clock() - start))
+
+            # Write results
+            filename_valid = basename + '_valid_' + str(cycle).zfill(3) + '.predict'
+            data_io.write(os.path.join(output_dir,filename_valid), Y_valid)
+            filename_test = basename + '_test_' + str(cycle).zfill(3) + '.predict'
+            data_io.write(os.path.join(output_dir,filename_test), Y_test)
+            vprint( verbose,  "[+] Results saved, time spent so far %5.2f sec" % (time.clock() - start))
+            time_spent = time.clock() - start
+            vprint( verbose,  "[+] End cycle, remaining time %5.2f sec" % (time_budget-time_spent))
+            iteration += 1
+        """
+    if zipme:
+        vprint( verbose,  "========= Zipping this directory to prepare for submit ==============")
+        data_io.zipdir(submission_filename + '.zip', ".")
+    	
+    overall_time_spent = time.clock() - overall_start
+    if execution_success:
+        vprint( verbose,  "[+] Done")
+        vprint( verbose,  "[+] Overall time spent %5.2f sec " % overall_time_spent + "::  Overall time budget %5.2f sec" % overall_time_budget)
+    else:
+        vprint( verbose,  "[-] Done, but some tasks aborted because time limit exceeded")
+        vprint( verbose,  "[-] Overall time spent %5.2f sec " % overall_time_spent + " > Overall time budget %5.2f sec" % overall_time_budget)
+
+    stop.stop_task("submitcode")
+    stop.stop_task("wholething")
+    print stop
+
+    if running_on_codalab: 
+        if execution_success:
+            exit(0)
+        else:
+            exit(1)
+
+