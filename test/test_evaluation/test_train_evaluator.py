--- conflicted
+++ resolved
@@ -51,12 +51,7 @@
     subsample_indices,
 )
 from autosklearn.evaluation.util import read_queue
-<<<<<<< HEAD
 from autosklearn.metrics import accuracy, balanced_accuracy, f1_macro, r2
-=======
-from autosklearn.evaluation.train_evaluator import TrainEvaluator, \
-    eval_holdout, eval_iterative_holdout, eval_cv, eval_partial_cv, subsample_indices
->>>>>>> b2ac331c
 from autosklearn.util.pipeline import get_configuration_space
 
 import unittest
@@ -154,11 +149,7 @@
         backend_api = backend.create(
             temporary_directory=self.tmp_dir,
             output_directory=None,
-<<<<<<< HEAD
             prefix="auto-sklearn",
-=======
-            prefix="auto-sklearn"
->>>>>>> b2ac331c
         )
         backend_api.load_datamanager = lambda: D
         queue_ = multiprocessing.Queue()
@@ -247,11 +238,7 @@
         backend_api = backend.create(
             temporary_directory=self.tmp_dir,
             output_directory=None,
-<<<<<<< HEAD
             prefix="auto-sklearn",
-=======
-            prefix="auto-sklearn"
->>>>>>> b2ac331c
         )
         backend_api.load_datamanager = lambda: D
         queue_ = multiprocessing.Queue()
@@ -368,11 +355,7 @@
         backend_api = backend.create(
             temporary_directory=self.tmp_dir,
             output_directory=None,
-<<<<<<< HEAD
             prefix="auto-sklearn",
-=======
-            prefix="auto-sklearn"
->>>>>>> b2ac331c
         )
         backend_api.load_datamanager = lambda: D
         queue_ = multiprocessing.Queue()
@@ -475,11 +458,7 @@
         backend_api = backend.create(
             temporary_directory=self.tmp_dir,
             output_directory=None,
-<<<<<<< HEAD
             prefix="auto-sklearn",
-=======
-            prefix="auto-sklearn"
->>>>>>> b2ac331c
         )
         backend_api.load_datamanager = lambda: D
         queue_ = multiprocessing.Queue()
@@ -533,11 +512,7 @@
         backend_api = backend.create(
             temporary_directory=self.tmp_dir,
             output_directory=None,
-<<<<<<< HEAD
             prefix="auto-sklearn",
-=======
-            prefix="auto-sklearn"
->>>>>>> b2ac331c
         )
         backend_api.load_datamanager = lambda: D
         queue_ = multiprocessing.Queue()
@@ -602,11 +577,7 @@
         backend_api = backend.create(
             temporary_directory=self.tmp_dir,
             output_directory=None,
-<<<<<<< HEAD
             prefix="auto-sklearn",
-=======
-            prefix="auto-sklearn"
->>>>>>> b2ac331c
         )
         backend_api.load_datamanager = lambda: D
         queue_ = multiprocessing.Queue()
@@ -688,11 +659,7 @@
         backend_api = backend.create(
             temporary_directory=self.tmp_dir,
             output_directory=None,
-<<<<<<< HEAD
             prefix="auto-sklearn",
-=======
-            prefix="auto-sklearn"
->>>>>>> b2ac331c
         )
         backend_api.load_datamanager = lambda: D
         queue_ = multiprocessing.Queue()
@@ -826,15 +793,10 @@
             ),
         )
 
-<<<<<<< HEAD
     @unittest.mock.patch("autosklearn.automl_common.common.utils.backend.Backend")
     @unittest.mock.patch(
         "autosklearn.pipeline.classification.SimpleClassificationPipeline"
     )
-=======
-    @unittest.mock.patch('autosklearn.automl_common.common.utils.backend.Backend')
-    @unittest.mock.patch('autosklearn.pipeline.classification.SimpleClassificationPipeline')
->>>>>>> b2ac331c
     def test_subsample_indices_classification(self, mock, backend_mock):
 
         configuration = unittest.mock.Mock(spec=Configuration)
@@ -904,15 +866,10 @@
             evaluator.Y_train,
         )
 
-<<<<<<< HEAD
     @unittest.mock.patch("autosklearn.automl_common.common.utils.backend.Backend")
     @unittest.mock.patch(
         "autosklearn.pipeline.classification.SimpleClassificationPipeline"
     )
-=======
-    @unittest.mock.patch('autosklearn.automl_common.common.utils.backend.Backend')
-    @unittest.mock.patch('autosklearn.pipeline.classification.SimpleClassificationPipeline')
->>>>>>> b2ac331c
     def test_subsample_indices_regression(self, mock, backend_mock):
 
         configuration = unittest.mock.Mock(spec=Configuration)
@@ -1006,19 +963,12 @@
         for i in range(7):
             self.assertEqual(0.9, Y_optimization_pred[i][1])
 
-<<<<<<< HEAD
     @unittest.mock.patch.object(TrainEvaluator, "file_output")
     @unittest.mock.patch.object(TrainEvaluator, "_partial_fit_and_predict_standard")
     @unittest.mock.patch("autosklearn.automl_common.common.utils.backend.Backend")
     @unittest.mock.patch(
         "autosklearn.pipeline.classification.SimpleClassificationPipeline"
     )
-=======
-    @unittest.mock.patch.object(TrainEvaluator, 'file_output')
-    @unittest.mock.patch.object(TrainEvaluator, '_partial_fit_and_predict_standard')
-    @unittest.mock.patch('autosklearn.automl_common.common.utils.backend.Backend')
-    @unittest.mock.patch('autosklearn.pipeline.classification.SimpleClassificationPipeline')
->>>>>>> b2ac331c
     def test_fit_predict_and_loss_standard_additional_run_info(
         self,
         mock,
@@ -1112,19 +1062,12 @@
             iterative=False,
         )
 
-<<<<<<< HEAD
     @unittest.mock.patch.object(TrainEvaluator, "_loss")
     @unittest.mock.patch.object(TrainEvaluator, "finish_up")
     @unittest.mock.patch("autosklearn.automl_common.common.utils.backend.Backend")
     @unittest.mock.patch(
         "autosklearn.pipeline.classification.SimpleClassificationPipeline"
     )
-=======
-    @unittest.mock.patch.object(TrainEvaluator, '_loss')
-    @unittest.mock.patch.object(TrainEvaluator, 'finish_up')
-    @unittest.mock.patch('autosklearn.automl_common.common.utils.backend.Backend')
-    @unittest.mock.patch('autosklearn.pipeline.classification.SimpleClassificationPipeline')
->>>>>>> b2ac331c
     def test_fit_predict_and_loss_iterative_additional_run_info(
         self,
         mock,
@@ -1173,7 +1116,6 @@
         return_value = evaluator.fit_predict_and_loss(iterative=True)
         self.assertIsNone(return_value)
         self.assertEqual(finish_up_mock.call_count, 1)
-<<<<<<< HEAD
         self.assertEqual(finish_up_mock.call_args[1]["additional_run_info"], 14678)
 
     @unittest.mock.patch.object(TrainEvaluator, "_loss")
@@ -1182,14 +1124,6 @@
     @unittest.mock.patch(
         "autosklearn.pipeline.classification.SimpleClassificationPipeline"
     )
-=======
-        self.assertEqual(finish_up_mock.call_args[1]['additional_run_info'], 14678)
-
-    @unittest.mock.patch.object(TrainEvaluator, '_loss')
-    @unittest.mock.patch.object(TrainEvaluator, 'finish_up')
-    @unittest.mock.patch('autosklearn.automl_common.common.utils.backend.Backend')
-    @unittest.mock.patch('autosklearn.pipeline.classification.SimpleClassificationPipeline')
->>>>>>> b2ac331c
     def test_fit_predict_and_loss_iterative_noniterativemodel_additional_run_info(
         self,
         mock,
@@ -1228,7 +1162,6 @@
         return_value = evaluator.fit_predict_and_loss(iterative=True)
         self.assertIsNone(return_value)
         self.assertEqual(finish_up_mock.call_count, 1)
-<<<<<<< HEAD
         self.assertEqual(finish_up_mock.call_args[1]["additional_run_info"], 14678)
 
     @unittest.mock.patch("autosklearn.evaluation.train_evaluator.concat_data")
@@ -1238,14 +1171,6 @@
     @unittest.mock.patch(
         "autosklearn.pipeline.classification.SimpleClassificationPipeline"
     )
-=======
-        self.assertEqual(finish_up_mock.call_args[1]['additional_run_info'], 14678)
-
-    @unittest.mock.patch.object(TrainEvaluator, '_loss')
-    @unittest.mock.patch.object(TrainEvaluator, 'finish_up')
-    @unittest.mock.patch('autosklearn.automl_common.common.utils.backend.Backend')
-    @unittest.mock.patch('autosklearn.pipeline.classification.SimpleClassificationPipeline')
->>>>>>> b2ac331c
     def test_fit_predict_and_loss_budget_additional_run_info(
         self,
         mock,
@@ -1302,7 +1227,6 @@
             finish_up_mock.call_args[1]["additional_run_info"], {"val": 14678}
         )
 
-<<<<<<< HEAD
     @unittest.mock.patch("autosklearn.evaluation.train_evaluator.concat_data")
     @unittest.mock.patch.object(TrainEvaluator, "_loss")
     @unittest.mock.patch.object(TrainEvaluator, "finish_up")
@@ -1310,12 +1234,6 @@
     @unittest.mock.patch(
         "autosklearn.pipeline.classification.SimpleClassificationPipeline"
     )
-=======
-    @unittest.mock.patch.object(TrainEvaluator, '_loss')
-    @unittest.mock.patch.object(TrainEvaluator, 'finish_up')
-    @unittest.mock.patch('autosklearn.automl_common.common.utils.backend.Backend')
-    @unittest.mock.patch('autosklearn.pipeline.classification.SimpleClassificationPipeline')
->>>>>>> b2ac331c
     def test_fit_predict_and_loss_budget_2_additional_run_info(
         self, mock, backend_mock, finish_up_mock, loss_mock, _
     ):
