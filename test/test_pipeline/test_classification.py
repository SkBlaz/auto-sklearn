import copy
import os
import resource
import sys
import traceback
import unittest
import unittest.mock

import numpy as np
import sklearn.datasets
import sklearn.decomposition
import sklearn.cross_validation
import sklearn.ensemble
import sklearn.svm
from sklearn.utils.testing import assert_array_almost_equal
from xgboost.core import XGBoostError

from ConfigSpace.configuration_space import ConfigurationSpace, \
    Configuration
from ConfigSpace.hyperparameters import CategoricalHyperparameter

from autosklearn.pipeline.classification import SimpleClassificationPipeline
from autosklearn.pipeline.components.base import \
    AutoSklearnClassificationAlgorithm, AutoSklearnPreprocessingAlgorithm
import autosklearn.pipeline.components.classification as classification_components
import autosklearn.pipeline.components.feature_preprocessing as preprocessing_components
from autosklearn.pipeline.util import get_dataset
from autosklearn.pipeline.constants import *


class DummyClassifier(AutoSklearnClassificationAlgorithm):
    @staticmethod
    def get_properties(dataset_properties=None):
        return {'shortname': 'AB',
                'name': 'AdaBoost Classifier',
                'handles_regression': False,
                'handles_classification': True,
                'handles_multiclass': True,
                'handles_multilabel': True,
                'is_deterministic': True,
                'input': (DENSE, SPARSE, UNSIGNED_DATA),
                'output': (PREDICTIONS,)}

    @staticmethod
    def get_hyperparameter_search_space(dataset_properties=None):
        cs = ConfigurationSpace()
        return cs


class DummyPreprocessor(AutoSklearnPreprocessingAlgorithm):
    @staticmethod
    def get_properties(dataset_properties=None):
        return {'shortname': 'AB',
                'name': 'AdaBoost Classifier',
                'handles_regression': False,
                'handles_classification': True,
                'handles_multiclass': True,
                'handles_multilabel': True,
                'is_deterministic': True,
                'input': (DENSE, SPARSE, UNSIGNED_DATA),
                'output': (INPUT,)}

    @staticmethod
    def get_hyperparameter_search_space(dataset_properties=None):
        cs = ConfigurationSpace()
        return cs


class SimpleClassificationPipelineTest(unittest.TestCase):
    _multiprocess_can_split_ = True

    def test_io_dict(self):
        classifiers = classification_components._classifiers
        for c in classifiers:
            if classifiers[c] == classification_components.ClassifierChoice:
                continue
            props = classifiers[c].get_properties()
            self.assertIn('input', props)
            self.assertIn('output', props)
            inp = props['input']
            output = props['output']

            self.assertIsInstance(inp, tuple)
            self.assertIsInstance(output, tuple)
            for i in inp:
                self.assertIn(i, (SPARSE, DENSE, SIGNED_DATA, UNSIGNED_DATA))
            self.assertEqual(output, (PREDICTIONS,))
            self.assertIn('handles_regression', props)
            self.assertFalse(props['handles_regression'])
            self.assertIn('handles_classification', props)
            self.assertIn('handles_multiclass', props)
            self.assertIn('handles_multilabel', props)

    def test_find_classifiers(self):
        classifiers = classification_components._classifiers
        self.assertGreaterEqual(len(classifiers), 2)
        for key in classifiers:
            if hasattr(classifiers[key], 'get_components'):
                continue
            self.assertIn(AutoSklearnClassificationAlgorithm,
                            classifiers[key].__bases__)

    def test_find_preprocessors(self):
        preprocessors = preprocessing_components._preprocessors
        self.assertGreaterEqual(len(preprocessors),  1)
        for key in preprocessors:
            if hasattr(preprocessors[key], 'get_components'):
                continue
            self.assertIn(AutoSklearnPreprocessingAlgorithm,
                            preprocessors[key].__bases__)

    def test_default_configuration(self):
        for i in range(2):
            X_train, Y_train, X_test, Y_test = get_dataset(dataset='iris')
            auto = SimpleClassificationPipeline()
            auto = auto.fit(X_train, Y_train)
            predictions = auto.predict(X_test)
            self.assertAlmostEqual(0.9599999999999995,
                sklearn.metrics.accuracy_score(predictions, Y_test))
            scores = auto.predict_proba(X_test)

    def test_default_configuration_multilabel(self):
        for i in range(2):
            dataset_properties = {'multilabel': True}
            cs = SimpleClassificationPipeline().get_hyperparameter_search_space(
                dataset_properties=dataset_properties)
            default = cs.get_default_configuration()
            X_train, Y_train, X_test, Y_test = get_dataset(dataset='iris',
                                                           make_multilabel=True)
            auto = SimpleClassificationPipeline(config=default,
                                                dataset_properties=dataset_properties)
            auto = auto.fit(X_train, Y_train)
            predictions = auto.predict(X_test)
            self.assertAlmostEqual(0.9599999999999995,
                                   sklearn.metrics.accuracy_score(predictions,
                                                                  Y_test))
            scores = auto.predict_proba(X_test)

    def test_repr(self):
        representation = repr(SimpleClassificationPipeline())
        cls = eval(representation)
        self.assertIsInstance(cls, SimpleClassificationPipeline)

    def test_multilabel(self):

        X, Y = sklearn.datasets.\
                make_multilabel_classification(n_samples=150,
                                               n_features=20,
                                               n_classes=5,
                                               n_labels=2,
                                               length=50,
                                               allow_unlabeled=True,
                                               sparse=False,
                                               return_indicator=True,
                                               return_distributions=False,
                                               random_state=1)
        X_train = X[:100, :]
        Y_train = Y[:100, :]
        X_test = X[101:, :]
        Y_test = Y[101:, ]

        data = {'X_train': X_train, 'Y_train': Y_train,
                'X_test': X_test, 'Y_test': Y_test}

        dataset_properties = {'multilabel': True}
        cs = SimpleClassificationPipeline().get_hyperparameter_search_space(
            dataset_properties=dataset_properties)
        self._test_configurations(configurations_space=cs)

    def test_configurations(self):
        cs = SimpleClassificationPipeline().get_hyperparameter_search_space()

        self._test_configurations(configurations_space=cs)

    def test_configurations_signed_data(self):
        cs = SimpleClassificationPipeline().get_hyperparameter_search_space(
            dataset_properties={'signed': True})

        self._test_configurations(configurations_space=cs)

    def test_configurations_sparse(self):
        cs = SimpleClassificationPipeline().get_hyperparameter_search_space(
            dataset_properties={'sparse': True})

        self._test_configurations(configurations_space=cs, make_sparse=True)

    def test_configurations_categorical_data(self):
        cs = SimpleClassificationPipeline().get_hyperparameter_search_space(
            dataset_properties={'sparse': True})

        categorical = [True, True, True, False, False, True, True, True,
                       False, True, True, True, True, True, True, True,
                       True, True, True, True, True, True, True, True, True,
                       True, True, True, True, True, True, True, False,
                       False, False, True, True, True]
        this_directory = os.path.dirname(__file__)
        X = np.loadtxt(os.path.join(this_directory, "components",
                                    "data_preprocessing", "dataset.pkl"))
        y = X[:, -1].copy()
        X = X[:,:-1]
        X_train, X_test, Y_train, Y_test = \
            sklearn.cross_validation.train_test_split(X, y)
        data = {'X_train': X_train, 'Y_train': Y_train,
                'X_test': X_test, 'Y_test': Y_test}

        init_params = {'one_hot_encoding:categorical_features': categorical}

        self._test_configurations(configurations_space=cs, make_sparse=True,
                                  data=data, init_params=init_params)

    def _test_configurations(self, configurations_space, make_sparse=False,
                             data=None, init_params=None):
        # Use a limit of ~3GiB
        limit = 3000 * 1024 * 1024
        resource.setrlimit(resource.RLIMIT_AS, (limit, limit))

        print(configurations_space)
        for i in range(10):
            config = configurations_space.sample_configuration()
            config._populate_values()

            # Restrict configurations which could take too long on travis-ci
            restrictions = {'classifier:passive_aggressive:n_iter': 5,
                            'classifier:sgd:n_iter': 5,
                            'classifier:adaboost:n_estimators': 50,
                            'classifier:adaboost:max_depth': 1,
                            'preprocessor:kernel_pca:n_components': 10,
                            'preprocessor:kitchen_sinks:n_components': 50,
                            'preprocessor:nystroem_sampler:n_components': 50,
                            'classifier:proj_logit:max_epochs': 1,
                            'classifier:libsvm_svc:degree': 2,
                            'regressor:libsvm_svr:degree': 2,
                            'preprocessor:truncatedSVD:target_dim': 10,
                            'preprocessor:polynomial:degree': 2,
                            'classifier:lda:n_components': 10,
                            'preprocessor:feature_agglomeration:n_clusters': 2}

            for restrict_parameter in restrictions:
                restrict_to = restrictions[restrict_parameter]
                if restrict_parameter in config and \
                        config[restrict_parameter] is not None:
                    config._values[restrict_parameter] = restrict_to

            print(config)

            if data is None:
                X_train, Y_train, X_test, Y_test = get_dataset(
                    dataset='digits', make_sparse=make_sparse, add_NaNs=True)
            else:
                X_train = data['X_train'].copy()
                Y_train = data['Y_train'].copy()
                X_test = data['X_test'].copy()
                Y_test = data['Y_test'].copy()

            cls = SimpleClassificationPipeline(random_state=1)
            cls.set_hyperparameters(config)
            try:
                init_params_ = copy.deepcopy(init_params)
                cls.fit(X_train, Y_train, init_params=init_params_)
                predictions = cls.predict(X_test)
            except MemoryError as e:
                continue
            except ValueError as e:
                if "Floating-point under-/overflow occurred at epoch" in \
                        e.args[0]:
                    continue
                elif "removed all features" in e.args[0]:
                    continue
                elif "all features are discarded" in e.args[0]:
                    continue
                elif "Numerical problems in QDA" in e.args[0]:
                    continue
                elif 'Bug in scikit-learn' in e.args[0]:
                    continue
                else:
                    print(config)
                    print(traceback.format_exc())
                    raise e
            except RuntimeWarning as e:
                if "invalid value encountered in sqrt" in e.args[0]:
                    continue
                elif "divide by zero encountered in" in e.args[0]:
                    continue
                elif "invalid value encountered in divide" in e.args[0]:
                    continue
                elif "invalid value encountered in true_divide" in e.args[0]:
                    continue
                else:
                    print(traceback.format_exc())
                    print(config)
                    raise e
            except UserWarning as e:
                if "FastICA did not converge" in e.args[0]:
                    continue
                else:
                    print(traceback.format_exc())
                    print(config)
                    raise e
<<<<<<< HEAD
=======
            except XGBoostError as e:
                if "std::bad_alloc" in e.args[0]:
                    continue
                else:
                    print(traceback.format_exc())
                    print(config)
                    raise e
>>>>>>> b510dfee

    def test_get_hyperparameter_search_space(self):
        cs = SimpleClassificationPipeline().get_hyperparameter_search_space()
        self.assertIsInstance(cs, ConfigurationSpace)
        conditions = cs.get_conditions()

        self.assertEqual(len(cs.get_hyperparameter(
            'rescaling:__choice__').choices), 4)
        self.assertEqual(len(cs.get_hyperparameter(
            'classifier:__choice__').choices), 16)
        self.assertEqual(len(cs.get_hyperparameter(
            'preprocessor:__choice__').choices), 13)

        hyperparameters = cs.get_hyperparameters()
        self.assertEqual(154, len(hyperparameters))

        #for hp in sorted([str(h) for h in hyperparameters]):
        #    print hp

        # The four parameters which are always active are classifier,
        # preprocessor, imputation strategy and scaling strategy
        self.assertEqual(len(hyperparameters) - 6, len(conditions))

    def test_get_hyperparameter_search_space_include_exclude_models(self):
        cs = SimpleClassificationPipeline().get_hyperparameter_search_space(
            include={'classifier': ['libsvm_svc']})
        self.assertEqual(cs.get_hyperparameter('classifier:__choice__'),
            CategoricalHyperparameter('classifier:__choice__', ['libsvm_svc']))

        cs = SimpleClassificationPipeline().get_hyperparameter_search_space(
            exclude={'classifier': ['libsvm_svc']})
        self.assertNotIn('libsvm_svc', str(cs))

        cs = SimpleClassificationPipeline().get_hyperparameter_search_space(
            include={'preprocessor': ['select_percentile_classification']})
        self.assertEqual(cs.get_hyperparameter('preprocessor:__choice__'),
            CategoricalHyperparameter('preprocessor:__choice__',
                                      ['select_percentile_classification']))

        cs = SimpleClassificationPipeline().get_hyperparameter_search_space(
            exclude={'preprocessor': ['select_percentile_classification']})
        self.assertNotIn('select_percentile_classification', str(cs))

    def test_get_hyperparameter_search_space_preprocessor_contradicts_default_classifier(self):
        cs = SimpleClassificationPipeline().get_hyperparameter_search_space(
            include={'preprocessor': ['densifier']},
            dataset_properties={'sparse': True})
        self.assertEqual(cs.get_hyperparameter('classifier:__choice__').default,
                         'qda')

        cs = SimpleClassificationPipeline().get_hyperparameter_search_space(
            include={'preprocessor': ['nystroem_sampler']})
        self.assertEqual(cs.get_hyperparameter('classifier:__choice__').default,
                         'sgd')

    def test_get_hyperparameter_search_space_only_forbidden_combinations(self):
        self.assertRaisesRegexp(AssertionError, "No valid pipeline found.",
                                SimpleClassificationPipeline().get_hyperparameter_search_space,
                                include={'classifier': ['multinomial_nb'],
                                         'preprocessor': ['pca']},
                                dataset_properties={'sparse':True})

        # It must also be catched that no classifiers which can handle sparse
        #  data are located behind the densifier
        self.assertRaisesRegexp(ValueError, "Cannot find a legal default "
                                            "configuration.",
                                SimpleClassificationPipeline().get_hyperparameter_search_space,
                                include={'classifier': ['liblinear_svc'],
                                         'preprocessor': ['densifier']},
                                dataset_properties={'sparse': True})

    @unittest.skip("Wait until ConfigSpace is fixed.")
    def test_get_hyperparameter_search_space_dataset_properties(self):
        cs_mc = SimpleClassificationPipeline.get_hyperparameter_search_space(
            dataset_properties={'multiclass': True})
        self.assertNotIn('bernoulli_nb', str(cs_mc))

        cs_ml = SimpleClassificationPipeline.get_hyperparameter_search_space(
            dataset_properties={'multilabel': True})
        self.assertNotIn('k_nearest_neighbors', str(cs_ml))
        self.assertNotIn('liblinear', str(cs_ml))
        self.assertNotIn('libsvm_svc', str(cs_ml))
        self.assertNotIn('sgd', str(cs_ml))

        cs_sp = SimpleClassificationPipeline.get_hyperparameter_search_space(
            dataset_properties={'sparse': True})
        self.assertIn('extra_trees', str(cs_sp))
        self.assertIn('gradient_boosting', str(cs_sp))
        self.assertIn('random_forest', str(cs_sp))

        cs_mc_ml = SimpleClassificationPipeline.get_hyperparameter_search_space(
            dataset_properties={'multilabel': True, 'multiclass': True})
        self.assertEqual(cs_ml, cs_mc_ml)

    def test_predict_batched(self):
<<<<<<< HEAD
        cls = SimpleClassificationPipeline()
=======
        cs = SimpleClassificationPipeline.get_hyperparameter_search_space(
            include={'classifier': ['decision_tree']})
        default = cs.get_default_configuration()
        cls = SimpleClassificationPipeline(default)
>>>>>>> b510dfee

        # Multiclass
        X_train, Y_train, X_test, Y_test = get_dataset(dataset='digits')
        cls.fit(X_train, Y_train)
        X_test_ = X_test.copy()
        prediction_ = cls.predict_proba(X_test_)
        # The object behind the last step in the pipeline
        cls_predict = unittest.mock.Mock(wraps=cls.steps[-1][1].predict_proba)
        cls.steps[-1][-1].predict_proba = cls_predict
        prediction = cls.predict_proba(X_test, batch_size=20)
        self.assertEqual((1647, 10), prediction.shape)
        self.assertEqual(84, cls_predict.call_count)
        assert_array_almost_equal(prediction_, prediction)

        # Multilabel
        X_train, Y_train, X_test, Y_test = get_dataset(dataset='digits')
        Y_train = np.array(list([(list([1 if i != y else 0 for i in range(10)]))
                                 for y in Y_train]))
        cls.fit(X_train, Y_train)
        X_test_ = X_test.copy()
        prediction_ = cls.predict_proba(X_test_)
        # The object behind the last step in the pipeline
        cls_predict = unittest.mock.Mock(wraps=cls.steps[-1][1].predict_proba)
        cls.steps[-1][-1].predict_proba = cls_predict
        prediction = cls.predict_proba(X_test, batch_size=20)
        self.assertEqual((1647, 10), prediction.shape)
        self.assertEqual(84, cls_predict.call_count)
        assert_array_almost_equal(prediction_, prediction)

    def test_predict_batched_sparse(self):
<<<<<<< HEAD
        config = {"balancing:strategy": "none",
                  "classifier:__choice__": "random_forest",
                  "imputation:strategy": "mean",
                  "one_hot_encoding:minimum_fraction": 0.01,
                  "one_hot_encoding:use_minimum_fraction": "True",
                  "preprocessor:__choice__": "no_preprocessing",
                  'classifier:random_forest:bootstrap': 'True',
                  'classifier:random_forest:criterion': 'gini',
                  'classifier:random_forest:max_depth': 'None',
                  'classifier:random_forest:min_samples_split': 2,
                  'classifier:random_forest:min_samples_leaf': 2,
                  'classifier:random_forest:max_features': 0.5,
                  'classifier:random_forest:max_leaf_nodes': 'None',
                  'classifier:random_forest:n_estimators': 100,
                  'classifier:random_forest:min_weight_fraction_leaf': 0.0,
                  "rescaling:__choice__": "standardize"}
        cls = SimpleClassificationPipeline(config=config,
                                           dataset_properties={'sparse': True})
=======
        cs = SimpleClassificationPipeline.get_hyperparameter_search_space(
            include={'classifier': ['decision_tree']},
            dataset_properties={'sparse': True})
        config = cs.get_default_configuration()
        cls = SimpleClassificationPipeline(config)
>>>>>>> b510dfee

        # Multiclass
        X_train, Y_train, X_test, Y_test = get_dataset(dataset='digits',
                                                       make_sparse=True)
        cls.fit(X_train, Y_train)
        X_test_ = X_test.copy()
        prediction_ = cls.predict_proba(X_test_)
        # The object behind the last step in the pipeline
        cls_predict = unittest.mock.Mock(wraps=cls.steps[-1][1].predict_proba)
        cls.steps[-1][-1].predict_proba = cls_predict
        prediction = cls.predict_proba(X_test, batch_size=20)
        self.assertEqual((1647, 10), prediction.shape)
        self.assertEqual(84, cls_predict.call_count)
        assert_array_almost_equal(prediction_, prediction)

        # Multilabel
        X_train, Y_train, X_test, Y_test = get_dataset(dataset='digits',
                                                       make_sparse=True)
        Y_train = np.array(list([(list([1 if i != y else 0 for i in range(10)]))
                                 for y in Y_train]))
        cls.fit(X_train, Y_train)
        X_test_ = X_test.copy()
        prediction_ = cls.predict_proba(X_test_)
        # The object behind the last step in the pipeline
        cls_predict = unittest.mock.Mock(wraps=cls.steps[-1][1].predict_proba)
        cls.steps[-1][-1].predict_proba = cls_predict
        prediction = cls.predict_proba(X_test, batch_size=20)
        self.assertEqual((1647, 10), prediction.shape)
        self.assertEqual(84, cls_predict.call_count)
        assert_array_almost_equal(prediction_, prediction)

    def test_predict_proba_batched(self):
<<<<<<< HEAD
=======
        cs = SimpleClassificationPipeline.get_hyperparameter_search_space(
            include={'classifier': ['decision_tree']})
        default = cs.get_default_configuration()

>>>>>>> b510dfee
        # Multiclass
        cls = SimpleClassificationPipeline()
        X_train, Y_train, X_test, Y_test = get_dataset(dataset='digits')

        cls.fit(X_train, Y_train)
        X_test_ = X_test.copy()
        prediction_ = cls.predict_proba(X_test_)
        # The object behind the last step in the pipeline
        cls_predict = unittest.mock.Mock(wraps=cls.steps[-1][1].predict_proba)
        cls.steps[-1][-1].predict_proba = cls_predict
        prediction = cls.predict_proba(X_test, batch_size=20)
        self.assertEqual((1647, 10), prediction.shape)
        self.assertEqual(84, cls_predict.call_count)
        assert_array_almost_equal(prediction_, prediction)

        # Multilabel
        cls = SimpleClassificationPipeline()
        X_train, Y_train, X_test, Y_test = get_dataset(dataset='digits')
        Y_train = np.array(list([(list([1 if i != y else 0 for i in range(10)]))
                                 for y in Y_train]))
        cls.fit(X_train, Y_train)
        X_test_ = X_test.copy()
        prediction_ = cls.predict_proba(X_test_)
        # The object behind the last step in the pipeline
        cls_predict = unittest.mock.Mock(wraps=cls.steps[-1][1].predict_proba)
        cls.steps[-1][-1].predict_proba = cls_predict
        prediction = cls.predict_proba(X_test, batch_size=20)
        self.assertEqual((1647, 10), prediction.shape)
        self.assertEqual(84, cls_predict.call_count)
        assert_array_almost_equal(prediction_, prediction)

    def test_predict_proba_batched_sparse(self):
<<<<<<< HEAD
        config = {"balancing:strategy": "none",
                  "classifier:__choice__": "random_forest",
                  "imputation:strategy": "mean",
                  "one_hot_encoding:minimum_fraction": 0.01,
                  "one_hot_encoding:use_minimum_fraction": 'True',
                  "preprocessor:__choice__": "no_preprocessing",
                  'classifier:random_forest:bootstrap': 'True',
                  'classifier:random_forest:criterion': 'gini',
                  'classifier:random_forest:max_depth': 'None',
                  'classifier:random_forest:min_samples_split': 2,
                  'classifier:random_forest:min_samples_leaf': 2,
                  'classifier:random_forest:min_weight_fraction_leaf': 0.0,
                  'classifier:random_forest:max_features': 0.5,
                  'classifier:random_forest:max_leaf_nodes': 'None',
                  'classifier:random_forest:n_estimators': 100,
                  "rescaling:__choice__": "standardize"}

        cls = SimpleClassificationPipeline(
            config=config, dataset_properties={'sparse': True,
                                               'multiclass': True})
=======
        cs = SimpleClassificationPipeline.get_hyperparameter_search_space(
            include={'classifier': ['decision_tree']},
            dataset_properties={'sparse': True})

        config = cs.get_default_configuration()
>>>>>>> b510dfee

        # Multiclass
        X_train, Y_train, X_test, Y_test = get_dataset(dataset='digits',
                                                       make_sparse=True)
        cls.fit(X_train, Y_train)
        X_test_ = X_test.copy()
        prediction_ = cls.predict_proba(X_test_)
        # The object behind the last step in the pipeline
        cls_predict = unittest.mock.Mock(wraps=cls.steps[-1][1].predict_proba)
        cls.steps[-1][-1].predict_proba = cls_predict
        prediction = cls.predict_proba(X_test, batch_size=20)
        self.assertEqual((1647, 10), prediction.shape)
        self.assertEqual(84, cls_predict.call_count)
        assert_array_almost_equal(prediction_, prediction)

        # Multilabel
        cls = SimpleClassificationPipeline(
            config=config, dataset_properties={'sparse': True,
                                               'multilabel': True})
        X_train, Y_train, X_test, Y_test = get_dataset(dataset='digits',
                                                       make_sparse=True)
        Y_train = np.array(list([(list([1 if i != y else 0 for i in range(10)]))
                                 for y in Y_train]))
        cls.fit(X_train, Y_train)
        X_test_ = X_test.copy()
        prediction_ = cls.predict_proba(X_test_)
        # The object behind the last step in the pipeline
        cls_predict = unittest.mock.Mock(wraps=cls.steps[-1][1].predict_proba)
        cls.steps[-1][-1].predict_proba = cls_predict
        prediction = cls.predict_proba(X_test, batch_size=20)
        self.assertEqual((1647, 10), prediction.shape)
        self.assertEqual(84, cls_predict.call_count)
        assert_array_almost_equal(prediction_, prediction)

    @unittest.skip("test_check_random_state Not yet Implemented")
    def test_check_random_state(self):
        raise NotImplementedError()

    @unittest.skip("test_validate_input_X Not yet Implemented")
    def test_validate_input_X(self):
        raise NotImplementedError()

    @unittest.skip("test_validate_input_Y Not yet Implemented")
    def test_validate_input_Y(self):
        raise NotImplementedError()

    def test_set_params(self):
        pass

    def test_get_params(self):
        pass

    def test_add_classifier(self):
        self.assertEqual(len(classification_components._addons.components), 0)
        classification_components.add_classifier(DummyClassifier)
        self.assertEqual(len(classification_components._addons.components), 1)
        cs = SimpleClassificationPipeline().get_hyperparameter_search_space()
        self.assertIn('DummyClassifier', str(cs))
        del classification_components._addons.components['DummyClassifier']

    def test_add_preprocessor(self):
        self.assertEqual(len(preprocessing_components._addons.components), 0)
        preprocessing_components.add_preprocessor(DummyPreprocessor)
        self.assertEqual(len(preprocessing_components._addons.components), 1)
        cs = SimpleClassificationPipeline().get_hyperparameter_search_space()
        self.assertIn('DummyPreprocessor', str(cs))
        del preprocessing_components._addons.components['DummyPreprocessor']
<|MERGE_RESOLUTION|>--- conflicted
+++ resolved
@@ -111,8 +111,10 @@
 
     def test_default_configuration(self):
         for i in range(2):
+            cs = SimpleClassificationPipeline.get_hyperparameter_search_space()
+            default = cs.get_default_configuration()
             X_train, Y_train, X_test, Y_test = get_dataset(dataset='iris')
-            auto = SimpleClassificationPipeline()
+            auto = SimpleClassificationPipeline(default)
             auto = auto.fit(X_train, Y_train)
             predictions = auto.predict(X_test)
             self.assertAlmostEqual(0.9599999999999995,
@@ -121,14 +123,12 @@
 
     def test_default_configuration_multilabel(self):
         for i in range(2):
-            dataset_properties = {'multilabel': True}
-            cs = SimpleClassificationPipeline().get_hyperparameter_search_space(
-                dataset_properties=dataset_properties)
+            cs = SimpleClassificationPipeline.get_hyperparameter_search_space(
+                dataset_properties={'multilabel': True})
             default = cs.get_default_configuration()
             X_train, Y_train, X_test, Y_test = get_dataset(dataset='iris',
                                                            make_multilabel=True)
-            auto = SimpleClassificationPipeline(config=default,
-                                                dataset_properties=dataset_properties)
+            auto = SimpleClassificationPipeline(default)
             auto = auto.fit(X_train, Y_train)
             predictions = auto.predict(X_test)
             self.assertAlmostEqual(0.9599999999999995,
@@ -137,7 +137,9 @@
             scores = auto.predict_proba(X_test)
 
     def test_repr(self):
-        representation = repr(SimpleClassificationPipeline())
+        cs = SimpleClassificationPipeline.get_hyperparameter_search_space()
+        default = cs.get_default_configuration()
+        representation = repr(SimpleClassificationPipeline(default))
         cls = eval(representation)
         self.assertIsInstance(cls, SimpleClassificationPipeline)
 
@@ -163,29 +165,29 @@
                 'X_test': X_test, 'Y_test': Y_test}
 
         dataset_properties = {'multilabel': True}
-        cs = SimpleClassificationPipeline().get_hyperparameter_search_space(
+        cs = SimpleClassificationPipeline.get_hyperparameter_search_space(
             dataset_properties=dataset_properties)
         self._test_configurations(configurations_space=cs)
 
     def test_configurations(self):
-        cs = SimpleClassificationPipeline().get_hyperparameter_search_space()
+        cs = SimpleClassificationPipeline.get_hyperparameter_search_space()
 
         self._test_configurations(configurations_space=cs)
 
     def test_configurations_signed_data(self):
-        cs = SimpleClassificationPipeline().get_hyperparameter_search_space(
+        cs = SimpleClassificationPipeline.get_hyperparameter_search_space(
             dataset_properties={'signed': True})
 
         self._test_configurations(configurations_space=cs)
 
     def test_configurations_sparse(self):
-        cs = SimpleClassificationPipeline().get_hyperparameter_search_space(
+        cs = SimpleClassificationPipeline.get_hyperparameter_search_space(
             dataset_properties={'sparse': True})
 
         self._test_configurations(configurations_space=cs, make_sparse=True)
 
     def test_configurations_categorical_data(self):
-        cs = SimpleClassificationPipeline().get_hyperparameter_search_space(
+        cs = SimpleClassificationPipeline.get_hyperparameter_search_space(
             dataset_properties={'sparse': True})
 
         categorical = [True, True, True, False, False, True, True, True,
@@ -214,7 +216,6 @@
         limit = 3000 * 1024 * 1024
         resource.setrlimit(resource.RLIMIT_AS, (limit, limit))
 
-        print(configurations_space)
         for i in range(10):
             config = configurations_space.sample_configuration()
             config._populate_values()
@@ -227,12 +228,10 @@
                             'preprocessor:kernel_pca:n_components': 10,
                             'preprocessor:kitchen_sinks:n_components': 50,
                             'preprocessor:nystroem_sampler:n_components': 50,
+                            'preprocessor:gem:N': 5,
                             'classifier:proj_logit:max_epochs': 1,
                             'classifier:libsvm_svc:degree': 2,
                             'regressor:libsvm_svr:degree': 2,
-                            'preprocessor:truncatedSVD:target_dim': 10,
-                            'preprocessor:polynomial:degree': 2,
-                            'classifier:lda:n_components': 10,
                             'preprocessor:feature_agglomeration:n_clusters': 2}
 
             for restrict_parameter in restrictions:
@@ -241,19 +240,17 @@
                         config[restrict_parameter] is not None:
                     config._values[restrict_parameter] = restrict_to
 
-            print(config)
 
             if data is None:
                 X_train, Y_train, X_test, Y_test = get_dataset(
-                    dataset='digits', make_sparse=make_sparse, add_NaNs=True)
+                    dataset='digits', make_sparse=make_sparse)
             else:
                 X_train = data['X_train'].copy()
                 Y_train = data['Y_train'].copy()
                 X_test = data['X_test'].copy()
                 Y_test = data['Y_test'].copy()
 
-            cls = SimpleClassificationPipeline(random_state=1)
-            cls.set_hyperparameters(config)
+            cls = SimpleClassificationPipeline(config, random_state=1)
             try:
                 init_params_ = copy.deepcopy(init_params)
                 cls.fit(X_train, Y_train, init_params=init_params_)
@@ -296,8 +293,6 @@
                     print(traceback.format_exc())
                     print(config)
                     raise e
-<<<<<<< HEAD
-=======
             except XGBoostError as e:
                 if "std::bad_alloc" in e.args[0]:
                     continue
@@ -305,22 +300,21 @@
                     print(traceback.format_exc())
                     print(config)
                     raise e
->>>>>>> b510dfee
 
     def test_get_hyperparameter_search_space(self):
-        cs = SimpleClassificationPipeline().get_hyperparameter_search_space()
+        cs = SimpleClassificationPipeline.get_hyperparameter_search_space()
         self.assertIsInstance(cs, ConfigurationSpace)
         conditions = cs.get_conditions()
 
         self.assertEqual(len(cs.get_hyperparameter(
             'rescaling:__choice__').choices), 4)
         self.assertEqual(len(cs.get_hyperparameter(
-            'classifier:__choice__').choices), 16)
+            'classifier:__choice__').choices), 17)
         self.assertEqual(len(cs.get_hyperparameter(
-            'preprocessor:__choice__').choices), 13)
+            'preprocessor:__choice__').choices), 14)
 
         hyperparameters = cs.get_hyperparameters()
-        self.assertEqual(154, len(hyperparameters))
+        self.assertEqual(157, len(hyperparameters))
 
         #for hp in sorted([str(h) for h in hyperparameters]):
         #    print hp
@@ -330,40 +324,40 @@
         self.assertEqual(len(hyperparameters) - 6, len(conditions))
 
     def test_get_hyperparameter_search_space_include_exclude_models(self):
-        cs = SimpleClassificationPipeline().get_hyperparameter_search_space(
+        cs = SimpleClassificationPipeline.get_hyperparameter_search_space(
             include={'classifier': ['libsvm_svc']})
         self.assertEqual(cs.get_hyperparameter('classifier:__choice__'),
             CategoricalHyperparameter('classifier:__choice__', ['libsvm_svc']))
 
-        cs = SimpleClassificationPipeline().get_hyperparameter_search_space(
+        cs = SimpleClassificationPipeline.get_hyperparameter_search_space(
             exclude={'classifier': ['libsvm_svc']})
         self.assertNotIn('libsvm_svc', str(cs))
 
-        cs = SimpleClassificationPipeline().get_hyperparameter_search_space(
+        cs = SimpleClassificationPipeline.get_hyperparameter_search_space(
             include={'preprocessor': ['select_percentile_classification']})
         self.assertEqual(cs.get_hyperparameter('preprocessor:__choice__'),
             CategoricalHyperparameter('preprocessor:__choice__',
                                       ['select_percentile_classification']))
 
-        cs = SimpleClassificationPipeline().get_hyperparameter_search_space(
+        cs = SimpleClassificationPipeline.get_hyperparameter_search_space(
             exclude={'preprocessor': ['select_percentile_classification']})
         self.assertNotIn('select_percentile_classification', str(cs))
 
     def test_get_hyperparameter_search_space_preprocessor_contradicts_default_classifier(self):
-        cs = SimpleClassificationPipeline().get_hyperparameter_search_space(
+        cs = SimpleClassificationPipeline.get_hyperparameter_search_space(
             include={'preprocessor': ['densifier']},
             dataset_properties={'sparse': True})
         self.assertEqual(cs.get_hyperparameter('classifier:__choice__').default,
                          'qda')
 
-        cs = SimpleClassificationPipeline().get_hyperparameter_search_space(
+        cs = SimpleClassificationPipeline.get_hyperparameter_search_space(
             include={'preprocessor': ['nystroem_sampler']})
         self.assertEqual(cs.get_hyperparameter('classifier:__choice__').default,
                          'sgd')
 
     def test_get_hyperparameter_search_space_only_forbidden_combinations(self):
         self.assertRaisesRegexp(AssertionError, "No valid pipeline found.",
-                                SimpleClassificationPipeline().get_hyperparameter_search_space,
+                                SimpleClassificationPipeline.get_hyperparameter_search_space,
                                 include={'classifier': ['multinomial_nb'],
                                          'preprocessor': ['pca']},
                                 dataset_properties={'sparse':True})
@@ -372,7 +366,7 @@
         #  data are located behind the densifier
         self.assertRaisesRegexp(ValueError, "Cannot find a legal default "
                                             "configuration.",
-                                SimpleClassificationPipeline().get_hyperparameter_search_space,
+                                SimpleClassificationPipeline.get_hyperparameter_search_space,
                                 include={'classifier': ['liblinear_svc'],
                                          'preprocessor': ['densifier']},
                                 dataset_properties={'sparse': True})
@@ -401,26 +395,20 @@
         self.assertEqual(cs_ml, cs_mc_ml)
 
     def test_predict_batched(self):
-<<<<<<< HEAD
-        cls = SimpleClassificationPipeline()
-=======
-        cs = SimpleClassificationPipeline.get_hyperparameter_search_space(
-            include={'classifier': ['decision_tree']})
+        cs = SimpleClassificationPipeline.get_hyperparameter_search_space()
         default = cs.get_default_configuration()
         cls = SimpleClassificationPipeline(default)
->>>>>>> b510dfee
 
         # Multiclass
         X_train, Y_train, X_test, Y_test = get_dataset(dataset='digits')
         cls.fit(X_train, Y_train)
         X_test_ = X_test.copy()
-        prediction_ = cls.predict_proba(X_test_)
-        # The object behind the last step in the pipeline
-        cls_predict = unittest.mock.Mock(wraps=cls.steps[-1][1].predict_proba)
-        cls.steps[-1][-1].predict_proba = cls_predict
-        prediction = cls.predict_proba(X_test, batch_size=20)
-        self.assertEqual((1647, 10), prediction.shape)
-        self.assertEqual(84, cls_predict.call_count)
+        prediction_ = cls.predict(X_test_)
+        cls_predict = unittest.mock.Mock(wraps=cls.pipeline_)
+        cls.pipeline_ = cls_predict
+        prediction = cls.predict(X_test, batch_size=20)
+        self.assertEqual((1647,), prediction.shape)
+        self.assertEqual(83, cls_predict.predict.call_count)
         assert_array_almost_equal(prediction_, prediction)
 
         # Multilabel
@@ -429,55 +417,47 @@
                                  for y in Y_train]))
         cls.fit(X_train, Y_train)
         X_test_ = X_test.copy()
-        prediction_ = cls.predict_proba(X_test_)
-        # The object behind the last step in the pipeline
-        cls_predict = unittest.mock.Mock(wraps=cls.steps[-1][1].predict_proba)
-        cls.steps[-1][-1].predict_proba = cls_predict
-        prediction = cls.predict_proba(X_test, batch_size=20)
+        prediction_ = cls.predict(X_test_)
+        cls_predict = unittest.mock.Mock(wraps=cls.pipeline_)
+        cls.pipeline_ = cls_predict
+        prediction = cls.predict(X_test, batch_size=20)
         self.assertEqual((1647, 10), prediction.shape)
-        self.assertEqual(84, cls_predict.call_count)
+        self.assertEqual(83, cls_predict.predict.call_count)
         assert_array_almost_equal(prediction_, prediction)
 
     def test_predict_batched_sparse(self):
-<<<<<<< HEAD
-        config = {"balancing:strategy": "none",
-                  "classifier:__choice__": "random_forest",
-                  "imputation:strategy": "mean",
-                  "one_hot_encoding:minimum_fraction": 0.01,
-                  "one_hot_encoding:use_minimum_fraction": "True",
-                  "preprocessor:__choice__": "no_preprocessing",
-                  'classifier:random_forest:bootstrap': 'True',
-                  'classifier:random_forest:criterion': 'gini',
-                  'classifier:random_forest:max_depth': 'None',
-                  'classifier:random_forest:min_samples_split': 2,
-                  'classifier:random_forest:min_samples_leaf': 2,
-                  'classifier:random_forest:max_features': 0.5,
-                  'classifier:random_forest:max_leaf_nodes': 'None',
-                  'classifier:random_forest:n_estimators': 100,
-                  'classifier:random_forest:min_weight_fraction_leaf': 0.0,
-                  "rescaling:__choice__": "standardize"}
-        cls = SimpleClassificationPipeline(config=config,
-                                           dataset_properties={'sparse': True})
-=======
-        cs = SimpleClassificationPipeline.get_hyperparameter_search_space(
-            include={'classifier': ['decision_tree']},
+        cs = SimpleClassificationPipeline.get_hyperparameter_search_space(
             dataset_properties={'sparse': True})
-        config = cs.get_default_configuration()
+        config = Configuration(cs,
+            values={"balancing:strategy": "none",
+                    "classifier:__choice__": "random_forest",
+                    "imputation:strategy": "mean",
+                    "one_hot_encoding:minimum_fraction": 0.01,
+                    "one_hot_encoding:use_minimum_fraction": "True",
+                    "preprocessor:__choice__": "no_preprocessing",
+                    'classifier:random_forest:bootstrap': 'True',
+                    'classifier:random_forest:criterion': 'gini',
+                    'classifier:random_forest:max_depth': 'None',
+                    'classifier:random_forest:min_samples_split': 2,
+                    'classifier:random_forest:min_samples_leaf': 2,
+                    'classifier:random_forest:max_features': 0.5,
+                    'classifier:random_forest:max_leaf_nodes': 'None',
+                    'classifier:random_forest:n_estimators': 100,
+                    'classifier:random_forest:min_weight_fraction_leaf': 0.0,
+                    "rescaling:__choice__": "min/max"})
         cls = SimpleClassificationPipeline(config)
->>>>>>> b510dfee
 
         # Multiclass
         X_train, Y_train, X_test, Y_test = get_dataset(dataset='digits',
                                                        make_sparse=True)
         cls.fit(X_train, Y_train)
         X_test_ = X_test.copy()
-        prediction_ = cls.predict_proba(X_test_)
-        # The object behind the last step in the pipeline
-        cls_predict = unittest.mock.Mock(wraps=cls.steps[-1][1].predict_proba)
-        cls.steps[-1][-1].predict_proba = cls_predict
-        prediction = cls.predict_proba(X_test, batch_size=20)
-        self.assertEqual((1647, 10), prediction.shape)
-        self.assertEqual(84, cls_predict.call_count)
+        prediction_ = cls.predict(X_test_)
+        cls_predict = unittest.mock.Mock(wraps=cls.pipeline_)
+        cls.pipeline_ = cls_predict
+        prediction = cls.predict(X_test, batch_size=20)
+        self.assertEqual((1647,), prediction.shape)
+        self.assertEqual(83, cls_predict.predict.call_count)
         assert_array_almost_equal(prediction_, prediction)
 
         # Multilabel
@@ -487,102 +467,87 @@
                                  for y in Y_train]))
         cls.fit(X_train, Y_train)
         X_test_ = X_test.copy()
+        prediction_ = cls.predict(X_test_)
+        cls_predict = unittest.mock.Mock(wraps=cls.pipeline_)
+        cls.pipeline_ = cls_predict
+        prediction = cls.predict(X_test, batch_size=20)
+        self.assertEqual((1647, 10), prediction.shape)
+        self.assertEqual(83, cls_predict.predict.call_count)
+        assert_array_almost_equal(prediction_, prediction)
+
+    def test_predict_proba_batched(self):
+        cs = SimpleClassificationPipeline.get_hyperparameter_search_space()
+        default = cs.get_default_configuration()
+
+        # Multiclass
+        cls = SimpleClassificationPipeline(default)
+        X_train, Y_train, X_test, Y_test = get_dataset(dataset='digits')
+        cls.fit(X_train, Y_train)
+        X_test_ = X_test.copy()
         prediction_ = cls.predict_proba(X_test_)
         # The object behind the last step in the pipeline
-        cls_predict = unittest.mock.Mock(wraps=cls.steps[-1][1].predict_proba)
-        cls.steps[-1][-1].predict_proba = cls_predict
+        cls_predict = unittest.mock.Mock(wraps=cls.pipeline_.steps[-1][1])
+        cls.pipeline_.steps[-1] = ("estimator", cls_predict)
         prediction = cls.predict_proba(X_test, batch_size=20)
         self.assertEqual((1647, 10), prediction.shape)
-        self.assertEqual(84, cls_predict.call_count)
-        assert_array_almost_equal(prediction_, prediction)
-
-    def test_predict_proba_batched(self):
-<<<<<<< HEAD
-=======
-        cs = SimpleClassificationPipeline.get_hyperparameter_search_space(
-            include={'classifier': ['decision_tree']})
-        default = cs.get_default_configuration()
-
->>>>>>> b510dfee
-        # Multiclass
-        cls = SimpleClassificationPipeline()
-        X_train, Y_train, X_test, Y_test = get_dataset(dataset='digits')
-
-        cls.fit(X_train, Y_train)
-        X_test_ = X_test.copy()
-        prediction_ = cls.predict_proba(X_test_)
-        # The object behind the last step in the pipeline
-        cls_predict = unittest.mock.Mock(wraps=cls.steps[-1][1].predict_proba)
-        cls.steps[-1][-1].predict_proba = cls_predict
-        prediction = cls.predict_proba(X_test, batch_size=20)
-        self.assertEqual((1647, 10), prediction.shape)
-        self.assertEqual(84, cls_predict.call_count)
+        self.assertEqual(84, cls_predict.predict_proba.call_count)
         assert_array_almost_equal(prediction_, prediction)
 
         # Multilabel
-        cls = SimpleClassificationPipeline()
+        cls = SimpleClassificationPipeline(default)
         X_train, Y_train, X_test, Y_test = get_dataset(dataset='digits')
         Y_train = np.array(list([(list([1 if i != y else 0 for i in range(10)]))
                                  for y in Y_train]))
         cls.fit(X_train, Y_train)
         X_test_ = X_test.copy()
         prediction_ = cls.predict_proba(X_test_)
+        cls_predict = unittest.mock.Mock(wraps=cls.pipeline_.steps[-1][1])
+        cls.pipeline_.steps[-1] = ("estimator", cls_predict)
+        prediction = cls.predict_proba(X_test, batch_size=20)
+        self.assertIsInstance(prediction, np.ndarray)
+        self.assertEqual(prediction.shape, ((1647, 10)))
+        self.assertEqual(84, cls_predict.predict_proba.call_count)
+        assert_array_almost_equal(prediction_, prediction)
+
+    def test_predict_proba_batched_sparse(self):
+        cs = SimpleClassificationPipeline.get_hyperparameter_search_space(
+            dataset_properties={'sparse': True})
+
+        config = Configuration(cs,
+                               values={"balancing:strategy": "none",
+                                       "classifier:__choice__": "random_forest",
+                                       "imputation:strategy": "mean",
+                                       "one_hot_encoding:minimum_fraction": 0.01,
+                                       "one_hot_encoding:use_minimum_fraction": 'True',
+                                       "preprocessor:__choice__": "no_preprocessing",
+                                       'classifier:random_forest:bootstrap': 'True',
+                                       'classifier:random_forest:criterion': 'gini',
+                                       'classifier:random_forest:max_depth': 'None',
+                                       'classifier:random_forest:min_samples_split': 2,
+                                       'classifier:random_forest:min_samples_leaf': 2,
+                                       'classifier:random_forest:min_weight_fraction_leaf': 0.0,
+                                       'classifier:random_forest:max_features': 0.5,
+                                       'classifier:random_forest:max_leaf_nodes': 'None',
+                                       'classifier:random_forest:n_estimators': 100,
+                                       "rescaling:__choice__": "min/max"})
+
+        # Multiclass
+        cls = SimpleClassificationPipeline(config)
+        X_train, Y_train, X_test, Y_test = get_dataset(dataset='digits',
+                                                       make_sparse=True)
+        cls.fit(X_train, Y_train)
+        X_test_ = X_test.copy()
+        prediction_ = cls.predict_proba(X_test_)
         # The object behind the last step in the pipeline
-        cls_predict = unittest.mock.Mock(wraps=cls.steps[-1][1].predict_proba)
-        cls.steps[-1][-1].predict_proba = cls_predict
+        cls_predict = unittest.mock.Mock(wraps=cls.pipeline_.steps[-1][1])
+        cls.pipeline_.steps[-1] = ("estimator", cls_predict)
         prediction = cls.predict_proba(X_test, batch_size=20)
         self.assertEqual((1647, 10), prediction.shape)
-        self.assertEqual(84, cls_predict.call_count)
-        assert_array_almost_equal(prediction_, prediction)
-
-    def test_predict_proba_batched_sparse(self):
-<<<<<<< HEAD
-        config = {"balancing:strategy": "none",
-                  "classifier:__choice__": "random_forest",
-                  "imputation:strategy": "mean",
-                  "one_hot_encoding:minimum_fraction": 0.01,
-                  "one_hot_encoding:use_minimum_fraction": 'True',
-                  "preprocessor:__choice__": "no_preprocessing",
-                  'classifier:random_forest:bootstrap': 'True',
-                  'classifier:random_forest:criterion': 'gini',
-                  'classifier:random_forest:max_depth': 'None',
-                  'classifier:random_forest:min_samples_split': 2,
-                  'classifier:random_forest:min_samples_leaf': 2,
-                  'classifier:random_forest:min_weight_fraction_leaf': 0.0,
-                  'classifier:random_forest:max_features': 0.5,
-                  'classifier:random_forest:max_leaf_nodes': 'None',
-                  'classifier:random_forest:n_estimators': 100,
-                  "rescaling:__choice__": "standardize"}
-
-        cls = SimpleClassificationPipeline(
-            config=config, dataset_properties={'sparse': True,
-                                               'multiclass': True})
-=======
-        cs = SimpleClassificationPipeline.get_hyperparameter_search_space(
-            include={'classifier': ['decision_tree']},
-            dataset_properties={'sparse': True})
-
-        config = cs.get_default_configuration()
->>>>>>> b510dfee
-
-        # Multiclass
-        X_train, Y_train, X_test, Y_test = get_dataset(dataset='digits',
-                                                       make_sparse=True)
-        cls.fit(X_train, Y_train)
-        X_test_ = X_test.copy()
-        prediction_ = cls.predict_proba(X_test_)
-        # The object behind the last step in the pipeline
-        cls_predict = unittest.mock.Mock(wraps=cls.steps[-1][1].predict_proba)
-        cls.steps[-1][-1].predict_proba = cls_predict
-        prediction = cls.predict_proba(X_test, batch_size=20)
-        self.assertEqual((1647, 10), prediction.shape)
-        self.assertEqual(84, cls_predict.call_count)
+        self.assertEqual(84, cls_predict.predict_proba.call_count)
         assert_array_almost_equal(prediction_, prediction)
 
         # Multilabel
-        cls = SimpleClassificationPipeline(
-            config=config, dataset_properties={'sparse': True,
-                                               'multilabel': True})
+        cls = SimpleClassificationPipeline(config)
         X_train, Y_train, X_test, Y_test = get_dataset(dataset='digits',
                                                        make_sparse=True)
         Y_train = np.array(list([(list([1 if i != y else 0 for i in range(10)]))
@@ -590,12 +555,12 @@
         cls.fit(X_train, Y_train)
         X_test_ = X_test.copy()
         prediction_ = cls.predict_proba(X_test_)
-        # The object behind the last step in the pipeline
-        cls_predict = unittest.mock.Mock(wraps=cls.steps[-1][1].predict_proba)
-        cls.steps[-1][-1].predict_proba = cls_predict
+        cls_predict = unittest.mock.Mock(wraps=cls.pipeline_.steps[-1][1])
+        cls.pipeline_.steps[-1] = ("estimator", cls_predict)
         prediction = cls.predict_proba(X_test, batch_size=20)
-        self.assertEqual((1647, 10), prediction.shape)
-        self.assertEqual(84, cls_predict.call_count)
+        self.assertEqual(prediction.shape, ((1647, 10)))
+        self.assertIsInstance(prediction, np.ndarray)
+        self.assertEqual(84, cls_predict.predict_proba.call_count)
         assert_array_almost_equal(prediction_, prediction)
 
     @unittest.skip("test_check_random_state Not yet Implemented")
@@ -620,7 +585,7 @@
         self.assertEqual(len(classification_components._addons.components), 0)
         classification_components.add_classifier(DummyClassifier)
         self.assertEqual(len(classification_components._addons.components), 1)
-        cs = SimpleClassificationPipeline().get_hyperparameter_search_space()
+        cs = SimpleClassificationPipeline.get_hyperparameter_search_space()
         self.assertIn('DummyClassifier', str(cs))
         del classification_components._addons.components['DummyClassifier']
 
@@ -628,6 +593,6 @@
         self.assertEqual(len(preprocessing_components._addons.components), 0)
         preprocessing_components.add_preprocessor(DummyPreprocessor)
         self.assertEqual(len(preprocessing_components._addons.components), 1)
-        cs = SimpleClassificationPipeline().get_hyperparameter_search_space()
+        cs = SimpleClassificationPipeline.get_hyperparameter_search_space()
         self.assertIn('DummyPreprocessor', str(cs))
         del preprocessing_components._addons.components['DummyPreprocessor']
