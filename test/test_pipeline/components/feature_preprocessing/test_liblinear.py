import sklearn.metrics
from sklearn.linear_model import RidgeClassifier

from autosklearn.pipeline.components.feature_preprocessing.liblinear_svc_preprocessor import (  # noqa: E501
    LibLinear_Preprocessor,
)
from autosklearn.pipeline.util import (
    PreprocessingTestCase,
    _test_preprocessing,
    get_dataset,
)

from test.test_pipeline.ignored_warnings import (
    feature_preprocessing_warnings,
    ignore_warnings,
)

from test.test_pipeline.ignored_warnings import ignore_warnings, feature_preprocessing_warnings


class LiblinearComponentTest(PreprocessingTestCase):

    def test_default_configuration(self):
        with ignore_warnings(feature_preprocessing_warnings):
            transformation, original = _test_preprocessing(LibLinear_Preprocessor)

        self.assertEqual(transformation.shape[0], original.shape[0])
        self.assertFalse((transformation == 0).all())

    def test_default_configuration_classify(self):
        for i in range(2):
            X_train, Y_train, X_test, Y_test = get_dataset(
                dataset="digits", make_sparse=False
            )
            configuration_space = (
                LibLinear_Preprocessor.get_hyperparameter_search_space()
            )
            default = configuration_space.get_default_configuration()
<<<<<<< HEAD
            preprocessor = LibLinear_Preprocessor(
                random_state=1,
                **{
                    hp_name: default[hp_name]
                    for hp_name in default
                    if default[hp_name] is not None
                },
            )
=======
            preprocessor = LibLinear_Preprocessor(random_state=1,
                                                  **{hp_name: default[hp_name]
                                                     for hp_name in
                                                     default if default[
                                                      hp_name] is not None})
>>>>>>> b2ac331c

            with ignore_warnings(feature_preprocessing_warnings):
                preprocessor.fit(X_train, Y_train)

            X_train_trans = preprocessor.transform(X_train)
            X_test_trans = preprocessor.transform(X_test)

            # fit a classifier on top
            classifier = RidgeClassifier()
            predictor = classifier.fit(X_train_trans, Y_train)
            predictions = predictor.predict(X_test_trans)
            accuracy = sklearn.metrics.accuracy_score(predictions, Y_test)
            self.assertAlmostEqual(accuracy, 0.8548876745598057, places=2)

    def test_preprocessing_dtype(self):

        with ignore_warnings(feature_preprocessing_warnings):
            super()._test_preprocessing_dtype(LibLinear_Preprocessor, test_sparse=False)<|MERGE_RESOLUTION|>--- conflicted
+++ resolved
@@ -36,7 +36,6 @@
                 LibLinear_Preprocessor.get_hyperparameter_search_space()
             )
             default = configuration_space.get_default_configuration()
-<<<<<<< HEAD
             preprocessor = LibLinear_Preprocessor(
                 random_state=1,
                 **{
@@ -45,13 +44,6 @@
                     if default[hp_name] is not None
                 },
             )
-=======
-            preprocessor = LibLinear_Preprocessor(random_state=1,
-                                                  **{hp_name: default[hp_name]
-                                                     for hp_name in
-                                                     default if default[
-                                                      hp_name] is not None})
->>>>>>> b2ac331c
 
             with ignore_warnings(feature_preprocessing_warnings):
                 preprocessor.fit(X_train, Y_train)
