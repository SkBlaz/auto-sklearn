--- conflicted
+++ resolved
@@ -7,7 +7,7 @@
 
 from ..regression_base import AutoSklearnRegressionAlgorithm
 # get our own forests to replace the sklearn ones
-import ..implementations.forest as forest
+from ...implementations import forest
 
 class RandomForest(AutoSklearnRegressionAlgorithm):
     def __init__(self, n_estimators, criterion, max_features,
@@ -59,17 +59,10 @@
         self.estimator = None
 
     def fit(self, X, Y):
-<<<<<<< HEAD
+        num_features = X.shape[1]
+        max_features = int(float(self.max_features) * (np.log(num_features) + 1))
         self.estimator = forest.RandomForestRegressor(
-            n_estimators=self.estimator_increment,
-=======
-        num_features = X.shape[1]
-        max_features = float(self.max_features) * (np.log(num_features) + 1)
-        max_features = min(0.5, max_features)
-
-        self.estimator = sklearn.ensemble.RandomForestRegressor(
-            n_estimators=self.n_estimators,
->>>>>>> 43fb8b97
+            n_estimators=0,
             criterion=self.criterion,
             max_features=max_features,
             max_depth=self.max_depth,
@@ -83,7 +76,7 @@
         # JTS TODO: I think we might have to copy here if we want self.estimator
         #           to always be consistent on sigabort
         while len(self.estimator.estimators_) < self.n_estimators:
-            tmp = self.estimator.copy()
+            tmp = self.estimator # TODO copy ?
             tmp.n_estimators += self.estimator_increment
             tmp.fit(X, Y)
             self.estimator = tmp
